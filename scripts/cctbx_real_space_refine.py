--- conflicted
+++ resolved
@@ -1,4 +1,3 @@
-<<<<<<< HEAD
 '''
 Excited States software: qFit 3.0
 
@@ -381,387 +380,3 @@
 if (__name__ == "__main__"):
   run()
   print("OK")
-=======
-'''
-Excited States software: qFit 3.0
-
-Contributors: Saulo H. P. de Oliveira, Gydo van Zundert, and Henry van den Bedem.
-Contact: vdbedem@stanford.edu
-
-Copyright (C) 2009-2019 Stanford University
-Permission is hereby granted, free of charge, to any person obtaining a copy of
-this software and associated documentation files (the "Software"), to deal in
-the Software without restriction, including without limitation the rights to
-use, copy, modify, merge, publish, distribute, sublicense, and/or sell copies
-of the Software, and to permit persons to whom the Software is furnished to do
-so, subject to the following conditions:
-
-This entire text, including the above copyright notice and this permission notice
-shall be included in all copies or substantial portions of the Software.
-THE SOFTWARE IS PROVIDED "AS IS", WITHOUT WARRANTY OF ANY KIND, EXPRESS OR
-IMPLIED, INCLUDING BUT NOT LIMITED TO THE WARRANTIES OF MERCHANTABILITY,
-FITNESS FOR A PARTICULAR PURPOSE AND NONINFRINGEMENT. IN NO EVENT SHALL THE
-AUTHORS, CONTRIBUTORS OR COPYRIGHT HOLDERS BE LIABLE FOR ANY CLAIM, DAMAGES OR
-OTHER LIABILITY, WHETHER IN AN ACTION OF CONTRACT, TORT OR OTHERWISE, ARISING
-FROM, OUT OF OR IN CONNECTION WITH THE SOFTWARE OR THE USE OR OTHER DEALINGS
-IN THE SOFTWARE.
-'''
-
-from __future__ import division
-import iotbx.pdb
-import mmtbx.utils
-from cctbx import maptbx
-import mmtbx.model
-import mmtbx.f_model
-from mmtbx import map_tools
-from cctbx import miller
-import mmtbx.refinement.real_space.individual_sites
-from libtbx.utils import null_out
-from scitbx.array_family import flex
-
-pdb_str_answer = """\
-CRYST1   43.974   32.795   33.672  90.00  90.00  90.00 P 1           0
-ATOM      1  N   SER A   6      32.017  14.662  18.780  1.00 25.00           N
-ATOM      2  CA  SER A   6      32.491  16.016  18.597  1.00 25.00           C
-ATOM      3  C   SER A   6      31.281  16.942  18.673  1.00 25.00           C
-ATOM      4  O   SER A   6      30.129  16.498  18.589  1.00 25.00           O
-ATOM      5  CB  SER A   6      33.198  16.210  17.263  1.00 25.00           C
-ATOM      6  OG  SER A   6      32.231  16.113  16.216  1.00 25.00           O
-ATOM      7  N   LYS A   7      31.503  18.271  18.681  1.00 25.00           N
-ATOM      8  CA  LYS A   7      30.496  19.340  18.601  1.00 25.00           C
-ATOM      9  C   LYS A   7      29.677  19.217  17.315  1.00 25.00           C
-ATOM     10  O   LYS A   7      28.446  19.222  17.395  1.00 25.00           O
-ATOM     11  CB  LYS A   7      31.163  20.714  18.673  1.00 25.00           C
-ATOM     12  CG  LYS A   7      31.803  21.026  20.017  1.00 25.00           C
-ATOM     13  CD  LYS A   7      32.466  22.392  20.011  1.00 25.00           C
-ATOM     14  CE  LYS A   7      33.084  22.713  21.362  1.00 25.00           C
-ATOM     15  NZ  LYS A   7      33.760  24.040  21.363  1.00 25.00           N
-ATOM     16  N   TYR A   8      30.355  19.097  16.187  1.00 25.00           N
-ATOM     17  CA  TYR A   8      29.674  19.039  14.901  1.00 25.00           C
-ATOM     18  C   TYR A   8      28.677  17.888  14.888  1.00 25.00           C
-ATOM     19  O   TYR A   8      27.519  18.196  14.605  1.00 25.00           O
-ATOM     20  CB  TYR A   8      30.679  18.886  13.759  1.00 25.00           C
-ATOM     21  CG  TYR A   8      31.593  20.078  13.582  1.00 25.00           C
-ATOM     22  CD1 TYR A   8      31.213  21.156  12.792  1.00 25.00           C
-ATOM     23  CD2 TYR A   8      32.832  20.124  14.204  1.00 25.00           C
-ATOM     24  CE1 TYR A   8      32.044  22.247  12.627  1.00 25.00           C
-ATOM     25  CE2 TYR A   8      33.671  21.213  14.045  1.00 25.00           C
-ATOM     26  CZ  TYR A   8      33.272  22.270  13.256  1.00 25.00           C
-ATOM     27  OH  TYR A   8      34.103  23.355  13.092  1.00 25.00           O
-ATOM     28  N   ALA A   9      29.154  16.816  15.478  1.00 25.00           N
-ATOM     29  CA  ALA A   9      28.292  15.634  15.446  1.00 25.00           C
-ATOM     30  C   ALA A   9      27.035  15.856  16.289  1.00 25.00           C
-ATOM     31  O   ALA A   9      25.939  15.469  15.868  1.00 25.00           O
-ATOM     32  CB  ALA A   9      29.071  14.407  15.895  1.00 25.00           C
-ATOM     33  N   ARG A  10      27.185  16.460  17.483  1.00 25.00           N
-ATOM     34  CA  ARG A  10      26.022  16.782  18.294  1.00 25.00           C
-ATOM     35  C   ARG A  10      25.096  17.774  17.594  1.00 25.00           C
-ATOM     36  O   ARG A  10      23.865  17.608  17.611  1.00 25.00           O
-ATOM     37  CB  ARG A  10      26.464  17.332  19.652  1.00 25.00           C
-ATOM     38  CG  ARG A  10      25.307  17.788  20.546  1.00 25.00           C
-ATOM     39  CD  ARG A  10      24.394  16.657  21.045  1.00 25.00           C
-ATOM     40  NE  ARG A  10      25.123  15.776  21.930  1.00 25.00           N
-ATOM     41  CZ  ARG A  10      24.571  14.673  22.470  1.00 25.00           C
-ATOM     42  NH1 ARG A  10      23.310  14.331  22.245  1.00 25.00           N
-ATOM     43  NH2 ARG A  10      25.349  13.908  23.244  1.00 25.00           N
-ATOM     44  N   SER A  11      25.656  18.830  16.999  1.00 25.00           N
-ATOM     45  CA  SER A  11      24.796  19.797  16.328  1.00 25.00           C
-ATOM     46  C   SER A  11      24.023  19.104  15.189  1.00 25.00           C
-ATOM     47  O   SER A  11      22.817  19.363  14.996  1.00 25.00           O
-ATOM     48  CB  SER A  11      25.633  20.949  15.775  1.00 25.00           C
-ATOM     49  OG  SER A  11      26.258  21.618  16.858  1.00 25.00           O
-ATOM     50  N   ASN A  12      24.703  18.182  14.492  1.00 25.00           N
-ATOM     51  CA  ASN A  12      24.000  17.600  13.356  1.00 25.00           C
-ATOM     52  C   ASN A  12      22.971  16.649  13.947  1.00 25.00           C
-ATOM     53  O   ASN A  12      21.893  16.502  13.359  1.00 25.00           O
-ATOM     54  CB  ASN A  12      24.999  16.892  12.442  1.00 25.00           C
-ATOM     55  CG  ASN A  12      25.835  17.902  11.678  1.00 25.00           C
-ATOM     56  OD1 ASN A  12      25.419  19.042  11.445  1.00 25.00           O
-ATOM     57  ND2 ASN A  12      27.029  17.445  11.303  1.00 25.00           N
-ATOM     58  N   PHE A  13      23.265  16.003  15.082  1.00 25.00           N
-ATOM     59  CA  PHE A  13      22.318  15.118  15.756  1.00 25.00           C
-ATOM     60  C   PHE A  13      20.988  15.813  16.041  1.00 25.00           C
-ATOM     61  O   PHE A  13      19.923  15.259  15.779  1.00 25.00           O
-ATOM     62  CB  PHE A  13      22.940  14.502  17.017  1.00 25.00           C
-ATOM     63  CG  PHE A  13      22.133  13.341  17.572  1.00 25.00           C
-ATOM     64  CD1 PHE A  13      21.179  13.659  18.526  1.00 25.00           C
-ATOM     65  CD2 PHE A  13      22.310  12.015  17.225  1.00 25.00           C
-ATOM     66  CE1 PHE A  13      20.414  12.685  19.146  1.00 25.00           C
-ATOM     67  CE2 PHE A  13      21.547  11.035  17.836  1.00 25.00           C
-ATOM     68  CZ  PHE A  13      20.594  11.360  18.784  1.00 25.00           C
-ATOM     69  N   ASN A  14      21.213  16.988  16.628  1.00 25.00           N
-ATOM     70  CA  ASN A  14      20.049  17.742  17.051  1.00 25.00           C
-ATOM     71  C   ASN A  14      19.202  18.191  15.858  1.00 25.00           C
-ATOM     72  O   ASN A  14      17.963  18.217  15.954  1.00 25.00           O
-ATOM     73  CB  ASN A  14      20.454  18.918  17.917  1.00 25.00           C
-ATOM     74  CG  ASN A  14      20.929  18.483  19.289  1.00 25.00           C
-ATOM     75  OD1 ASN A  14      20.529  17.414  19.777  1.00 25.00           O
-ATOM     76  ND2 ASN A  14      21.750  19.329  19.917  1.00 25.00           N
-ATOM     77  N   VAL A  15      19.822  18.530  14.719  1.00 25.00           N
-ATOM     78  CA  VAL A  15      19.030  18.830  13.529  1.00 25.00           C
-ATOM     79  C   VAL A  15      18.307  17.578  13.023  1.00 25.00           C
-ATOM     80  O   VAL A  15      17.126  17.621  12.675  1.00 25.00           O
-ATOM     81  CB  VAL A  15      19.890  19.484  12.451  1.00 25.00           C
-ATOM     82  CG1 VAL A  15      19.149  19.556  11.121  1.00 25.00           C
-ATOM     83  CG2 VAL A  15      20.298  20.894  12.908  1.00 25.00           C
-ATOM     84  N   CYS A  16      19.029  16.437  12.987  1.00 25.00           N
-ATOM     85  CA  CYS A  16      18.416  15.187  12.566  1.00 25.00           C
-ATOM     86  C   CYS A  16      17.168  14.854  13.388  1.00 25.00           C
-ATOM     87  O   CYS A  16      16.179  14.317  12.867  1.00 25.00           O
-ATOM     88  CB  CYS A  16      19.482  14.086  12.693  1.00 25.00           C
-ATOM     89  SG  CYS A  16      18.928  12.419  12.300  1.00 25.00           S
-ATOM     90  N   ARG A  17      17.201  15.184  14.681  1.00 25.00           N
-ATOM     91  CA  ARG A  17      16.074  14.882  15.552  1.00 25.00           C
-ATOM     92  C   ARG A  17      14.865  15.807  15.335  1.00 25.00           C
-ATOM     93  O   ARG A  17      13.755  15.419  15.709  1.00 25.00           O
-ATOM     94  CB  ARG A  17      16.517  14.939  17.019  1.00 25.00           C
-ATOM     95  CG  ARG A  17      17.436  13.782  17.397  1.00 25.00           C
-ATOM     96  CD  ARG A  17      16.687  12.477  17.616  1.00 25.00           C
-ATOM     97  NE  ARG A  17      15.940  12.546  18.854  1.00 25.00           N
-ATOM     98  CZ  ARG A  17      14.899  11.775  19.177  1.00 25.00           C
-ATOM     99  NH1 ARG A  17      14.343  10.946  18.283  1.00 25.00           N
-ATOM    100  NH2 ARG A  17      14.403  11.805  20.413  1.00 25.00           N
-ATOM    101  N   TRP A  18      15.057  16.988  14.743  1.00 25.00           N
-ATOM    102  CA  TRP A  18      13.949  17.932  14.642  1.00 25.00           C
-ATOM    103  C   TRP A  18      12.692  17.345  13.998  1.00 25.00           C
-ATOM    104  O   TRP A  18      11.593  17.573  14.522  1.00 25.00           O
-ATOM    105  CB  TRP A  18      14.391  19.167  13.854  1.00 25.00           C
-ATOM    106  CG  TRP A  18      13.301  20.175  13.658  1.00 25.00           C
-ATOM    107  CD1 TRP A  18      12.603  20.420  12.510  1.00 25.00           C
-ATOM    108  CD2 TRP A  18      12.779  21.077  14.641  1.00 25.00           C
-ATOM    109  NE1 TRP A  18      11.683  21.418  12.718  1.00 25.00           N
-ATOM    110  CE2 TRP A  18      11.768  21.838  14.018  1.00 25.00           C
-ATOM    111  CE3 TRP A  18      13.063  21.322  15.989  1.00 25.00           C
-ATOM    112  CZ2 TRP A  18      11.047  22.821  14.693  1.00 25.00           C
-ATOM    113  CZ3 TRP A  18      12.344  22.297  16.657  1.00 25.00           C
-ATOM    114  CH2 TRP A  18      11.349  23.034  16.009  1.00 25.00           C
-ATOM    115  N   PRO A  19      12.771  16.574  12.899  1.00 25.00           N
-ATOM    116  CA  PRO A  19      11.565  15.979  12.326  1.00 25.00           C
-ATOM    117  C   PRO A  19      11.047  14.763  13.086  1.00 25.00           C
-ATOM    118  O   PRO A  19      10.000  14.241  12.713  1.00 25.00           O
-ATOM    119  CB  PRO A  19      11.964  15.551  10.908  1.00 25.00           C
-ATOM    120  CG  PRO A  19      13.446  15.418  10.977  1.00 25.00           C
-ATOM    121  CD  PRO A  19      13.912  16.436  11.965  1.00 25.00           C
-ATOM    122  OXT PRO A  19      11.676  14.326  14.050  1.00 25.00           O
-TER     123      PRO A  19
-END
-"""
-
-pdb_str_poor = """\
-CRYST1   43.974   32.795   33.672  90.00  90.00  90.00 P 1
-ATOM      1  N   SER A   6      31.724  14.653  18.584  1.00 25.00           N
-ATOM      2  CA  SER A   6      32.409  15.966  18.580  1.00 25.00           C
-ATOM      3  C   SER A   6      31.467  17.150  18.710  1.00 25.00           C
-ATOM      4  O   SER A   6      30.301  16.999  19.130  1.00 25.00           O
-ATOM      5  CB  SER A   6      33.257  16.092  17.294  1.00 25.00           C
-ATOM      6  OG  SER A   6      32.539  15.679  16.146  1.00 25.00           O
-ATOM      7  N   LYS A   7      31.918  18.343  18.260  1.00 25.00           N
-ATOM      8  CA  LYS A   7      31.061  19.550  18.399  1.00 25.00           C
-ATOM      9  C   LYS A   7      30.156  19.715  17.141  1.00 25.00           C
-ATOM     10  O   LYS A   7      29.143  20.448  17.195  1.00 25.00           O
-ATOM     11  CB  LYS A   7      31.927  20.786  18.657  1.00 25.00           C
-ATOM     12  CG  LYS A   7      31.096  21.939  19.154  1.00 25.00           C
-ATOM     13  CD  LYS A   7      31.962  23.123  19.646  1.00 25.00           C
-ATOM     14  CE  LYS A   7      31.476  23.579  20.993  1.00 25.00           C
-ATOM     15  NZ  LYS A   7      30.276  24.496  20.877  1.00 25.00           N
-ATOM     16  N   TYR A   8      30.469  18.994  16.063  1.00 25.00           N
-ATOM     17  CA  TYR A   8      29.572  18.984  14.937  1.00 25.00           C
-ATOM     18  C   TYR A   8      28.555  17.868  15.066  1.00 25.00           C
-ATOM     19  O   TYR A   8      27.374  18.073  14.777  1.00 25.00           O
-ATOM     20  CB  TYR A   8      30.337  18.863  13.629  1.00 25.00           C
-ATOM     21  CG  TYR A   8      31.080  20.121  13.214  1.00 25.00           C
-ATOM     22  CD1 TYR A   8      32.195  20.033  12.422  1.00 25.00           C
-ATOM     23  CD2 TYR A   8      30.660  21.403  13.654  1.00 25.00           C
-ATOM     24  CE1 TYR A   8      32.895  21.167  12.052  1.00 25.00           C
-ATOM     25  CE2 TYR A   8      31.342  22.495  13.282  1.00 25.00           C
-ATOM     26  CZ  TYR A   8      32.450  22.384  12.522  1.00 25.00           C
-ATOM     27  OH  TYR A   8      33.130  23.525  12.160  1.00 25.00           O
-ATOM     28  N   ALA A   9      28.994  16.725  15.554  1.00 25.00           N
-ATOM     29  CA  ALA A   9      28.109  15.559  15.628  1.00 25.00           C
-ATOM     30  C   ALA A   9      26.945  15.834  16.575  1.00 25.00           C
-ATOM     31  O   ALA A   9      25.796  15.520  16.231  1.00 25.00           O
-ATOM     32  CB  ALA A   9      28.845  14.297  16.076  1.00 25.00           C
-ATOM     33  N   ARG A  10      27.218  16.465  17.693  1.00 25.00           N
-ATOM     34  CA  ARG A  10      26.128  16.847  18.599  1.00 25.00           C
-ATOM     35  C   ARG A  10      25.227  17.900  17.919  1.00 25.00           C
-ATOM     36  O   ARG A  10      24.001  17.927  18.165  1.00 25.00           O
-ATOM     37  CB  ARG A  10      26.697  17.394  19.901  1.00 25.00           C
-ATOM     38  CG  ARG A  10      25.785  17.200  21.094  1.00 25.00           C
-ATOM     39  CD  ARG A  10      25.492  15.704  21.348  1.00 25.00           C
-ATOM     40  NE  ARG A  10      26.679  14.884  21.714  1.00 25.00           N
-ATOM     41  CZ  ARG A  10      26.626  13.587  22.029  1.00 25.00           C
-ATOM     42  NH1 ARG A  10      25.488  12.930  22.034  1.00 25.00           N
-ATOM     43  NH2 ARG A  10      27.749  12.915  22.348  1.00 25.00           N
-ATOM     44  N   SER A  11      25.785  18.649  17.019  1.00 25.00           N
-ATOM     45  CA  SER A  11      25.019  19.689  16.376  1.00 25.00           C
-ATOM     46  C   SER A  11      24.337  19.178  15.126  1.00 25.00           C
-ATOM     47  O   SER A  11      23.220  19.613  14.791  1.00 25.00           O
-ATOM     48  CB  SER A  11      25.957  20.841  16.086  1.00 25.00           C
-ATOM     49  OG  SER A  11      26.516  21.306  17.304  1.00 25.00           O
-ATOM     50  N   ASN A  12      24.989  18.204  14.406  1.00 25.00           N
-ATOM     51  CA  ASN A  12      24.339  17.527  13.295  1.00 25.00           C
-ATOM     52  C   ASN A  12      23.385  16.439  13.793  1.00 25.00           C
-ATOM     53  O   ASN A  12      22.876  15.667  12.960  1.00 25.00           O
-ATOM     54  CB  ASN A  12      25.367  16.884  12.373  1.00 25.00           C
-ATOM     55  CG  ASN A  12      26.068  17.899  11.495  1.00 25.00           C
-ATOM     56  OD1 ASN A  12      25.699  19.079  11.370  1.00 25.00           O
-ATOM     57  ND2 ASN A  12      27.120  17.438  10.801  1.00 25.00           N
-ATOM     58  N   PHE A  13      23.186  16.323  15.101  1.00 25.00           N
-ATOM     59  CA  PHE A  13      22.290  15.309  15.665  1.00 25.00           C
-ATOM     60  C   PHE A  13      20.992  15.953  16.076  1.00 25.00           C
-ATOM     61  O   PHE A  13      19.922  15.301  16.118  1.00 25.00           O
-ATOM     62  CB  PHE A  13      22.942  14.616  16.880  1.00 25.00           C
-ATOM     63  CG  PHE A  13      22.590  13.187  17.068  1.00 25.00           C
-ATOM     64  CD1 PHE A  13      21.440  12.801  17.717  1.00 25.00           C
-ATOM     65  CD2 PHE A  13      23.440  12.164  16.608  1.00 25.00           C
-ATOM     66  CE1 PHE A  13      21.139  11.456  17.906  1.00 25.00           C
-ATOM     67  CE2 PHE A  13      23.111  10.801  16.791  1.00 25.00           C
-ATOM     68  CZ  PHE A  13      21.953  10.487  17.441  1.00 25.00           C
-ATOM     69  N   ASN A  14      21.023  17.216  16.398  1.00 25.00           N
-ATOM     70  CA  ASN A  14      19.846  17.912  16.885  1.00 25.00           C
-ATOM     71  C   ASN A  14      18.804  18.178  15.785  1.00 25.00           C
-ATOM     72  O   ASN A  14      17.618  17.867  15.948  1.00 25.00           O
-ATOM     73  CB  ASN A  14      20.267  19.166  17.663  1.00 25.00           C
-ATOM     74  CG  ASN A  14      19.989  19.042  19.142  1.00 25.00           C
-ATOM     75  OD1 ASN A  14      19.799  17.942  19.652  1.00 25.00           O
-ATOM     76  ND2 ASN A  14      19.988  20.188  19.880  1.00 25.00           N
-ATOM     77  N   VAL A  15      19.264  18.711  14.623  1.00 25.00           N
-ATOM     78  CA  VAL A  15      18.309  18.899  13.541  1.00 25.00           C
-ATOM     79  C   VAL A  15      17.995  17.592  12.806  1.00 25.00           C
-ATOM     80  O   VAL A  15      17.305  17.587  11.781  1.00 25.00           O
-ATOM     81  CB  VAL A  15      18.805  19.995  12.569  1.00 25.00           C
-ATOM     82  CG1 VAL A  15      17.968  20.030  11.345  1.00 25.00           C
-ATOM     83  CG2 VAL A  15      18.946  21.356  13.282  1.00 25.00           C
-ATOM     84  N   CYS A  16      18.500  16.475  13.300  1.00 25.00           N
-ATOM     85  CA  CYS A  16      18.042  15.189  12.753  1.00 25.00           C
-ATOM     86  C   CYS A  16      16.978  14.577  13.644  1.00 25.00           C
-ATOM     87  O   CYS A  16      16.284  13.634  13.256  1.00 25.00           O
-ATOM     88  CB  CYS A  16      19.198  14.210  12.618  1.00 25.00           C
-ATOM     89  SG  CYS A  16      18.706  12.605  11.904  1.00 25.00           S
-ATOM     90  N   ARG A  17      16.920  15.048  14.899  1.00 25.00           N
-ATOM     91  CA  ARG A  17      15.792  14.728  15.755  1.00 25.00           C
-ATOM     92  C   ARG A  17      14.672  15.732  15.621  1.00 25.00           C
-ATOM     93  O   ARG A  17      13.660  15.592  16.328  1.00 25.00           O
-ATOM     94  CB  ARG A  17      16.194  14.677  17.218  1.00 25.00           C
-ATOM     95  CG  ARG A  17      17.440  13.963  17.488  1.00 25.00           C
-ATOM     96  CD  ARG A  17      17.296  12.444  17.201  1.00 25.00           C
-ATOM     97  NE  ARG A  17      15.965  11.977  17.707  1.00 25.00           N
-ATOM     98  CZ  ARG A  17      15.590  10.700  17.591  1.00 25.00           C
-ATOM     99  NH1 ARG A  17      16.447   9.834  17.176  1.00 25.00           N
-ATOM    100  NH2 ARG A  17      14.486  10.234  18.146  1.00 25.00           N
-ATOM    101  N   TRP A  18      14.835  16.748  14.777  1.00 25.00           N
-ATOM    102  CA  TRP A  18      13.761  17.735  14.605  1.00 25.00           C
-ATOM    103  C   TRP A  18      12.558  17.200  13.841  1.00 25.00           C
-ATOM    104  O   TRP A  18      11.423  17.467  14.274  1.00 25.00           O
-ATOM    105  CB  TRP A  18      14.348  19.012  13.948  1.00 25.00           C
-ATOM    106  CG  TRP A  18      13.584  20.260  14.263  1.00 25.00           C
-ATOM    107  CD1 TRP A  18      12.406  20.686  13.696  1.00 25.00           C
-ATOM    108  CD2 TRP A  18      13.872  21.190  15.308  1.00 25.00           C
-ATOM    109  NE1 TRP A  18      11.990  21.850  14.307  1.00 25.00           N
-ATOM    110  CE2 TRP A  18      12.881  22.180  15.288  1.00 25.00           C
-ATOM    111  CE3 TRP A  18      14.905  21.302  16.248  1.00 25.00           C
-ATOM    112  CZ2 TRP A  18      12.905  23.277  16.132  1.00 25.00           C
-ATOM    113  CZ3 TRP A  18      14.924  22.401  17.083  1.00 25.00           C
-ATOM    114  CH2 TRP A  18      13.902  23.345  17.048  1.00 25.00           C
-ATOM    115  N   PRO A  19      12.713  16.528  12.673  1.00 25.00           N
-ATOM    116  CA  PRO A  19      11.511  16.026  11.995  1.00 25.00           C
-ATOM    117  C   PRO A  19      10.872  14.864  12.696  1.00 25.00           C
-ATOM    118  O   PRO A  19       9.731  14.507  12.383  1.00 25.00           O
-ATOM    119  CB  PRO A  19      12.051  15.620  10.642  1.00 25.00           C
-ATOM    120  CG  PRO A  19      13.495  15.443  10.791  1.00 25.00           C
-ATOM    121  CD  PRO A  19      13.932  16.368  11.855  1.00 25.00           C
-ATOM    122  OXT PRO A  19      11.476  14.250  13.554  1.00 25.00           O
-TER     123      PRO A  19
-END
-"""
-
-def show(prefix, fmodel, m1, m2):
-  s1 = m1.get_sites_cart()
-  s2 = m2.get_sites_cart()
-  d = flex.mean(flex.sqrt((s1 - s2).dot()))
-  print("%s r_work=%6.4f r_free=%6.4f dist_to_answer=%6.4f"%(
-    prefix, fmodel.r_work(), fmodel.r_free(), d))
-
-def get_map(fmodel):
-  map_coeffs = map_tools.electron_density_map(fmodel = fmodel).map_coefficients(
-    map_type     = "2mFo-DFc",
-    isotropize   = True,
-    fill_missing = False)
-  crystal_gridding = fmodel.f_obs().crystal_gridding(
-    d_min             = fmodel.f_obs().d_min(),
-    symmetry_flags    = maptbx.use_space_group_symmetry,
-    resolution_factor = 1./4)
-  fft_map = miller.fft_map(
-    crystal_gridding     = crystal_gridding,
-    fourier_coefficients = map_coeffs)
-  fft_map.apply_sigma_scaling()
-  return fft_map.real_map_unpadded()
-
-def run():
-  # Good answer model
-  model_good = mmtbx.model.manager(
-    model_input = iotbx.pdb.input(source_info=None, lines = pdb_str_answer),
-    log         = null_out())
-  of = open("model_good.pdb","w")
-  of.write(model_good.model_as_pdb())
-  of.close()
-  # Poor model
-  model_poor = mmtbx.model.manager(
-    model_input = iotbx.pdb.input(source_info=None, lines = pdb_str_poor),
-    build_grm   = True,
-    log         = null_out())
-  of = open("model_poor.pdb","w")
-  of.write(model_poor.model_as_pdb())
-  of.close()
-  # Make up Fobs data and flags
-  f_obs = abs(model_good.get_xray_structure().structure_factors(
-    d_min=1.5).f_calc())
-  r_free_flags = f_obs.generate_r_free_flags()
-  # Set up fmodel
-  fmodel = mmtbx.f_model.manager(
-    xray_structure = model_poor.get_xray_structure(),
-    f_obs          = f_obs,
-    r_free_flags   = r_free_flags)
-  show(prefix="Initial", fmodel=fmodel, m1=model_poor, m2=model_good)
-  fmodel.update_all_scales()
-  show(prefix="Bulk-solvent and scale", fmodel=fmodel, m1=model_poor,
-    m2=model_good)
-  # Compute initial target map
-  map_data = get_map(fmodel = fmodel)
-  # Refinement loop
-  states = mmtbx.utils.states(
-    pdb_hierarchy  = model_poor.get_hierarchy(),
-    xray_structure = model_poor.get_xray_structure())
-  for macro_cycle in xrange(10):
-    refined = mmtbx.refinement.real_space.individual_sites.easy(
-      map_data                    = map_data,
-      xray_structure              = model_poor.get_xray_structure(),
-      pdb_hierarchy               = model_poor.get_hierarchy(),
-      geometry_restraints_manager = model_poor.get_restraints_manager(),
-      rms_bonds_limit             = 0.02,
-      rms_angles_limit            = 2.0,
-      max_iterations              = 50,
-      states_accumulator          = states,
-      selection                   = None,
-      w                           = None,
-      log                         = None)
-    fmodel.update_xray_structure(
-      xray_structure = refined.xray_structure,
-      update_f_calc  = True,
-      update_f_mask  = True)
-    fmodel.update_all_scales()
-    map_data = get_map(fmodel = fmodel)
-    model_poor.set_sites_cart(sites_cart = refined.xray_structure.sites_cart())
-    show(prefix="cycle: %3d"%macro_cycle, fmodel=fmodel, m1=model_poor,
-      m2=model_good)
-    states.add(sites_cart = refined.xray_structure.sites_cart())
-  # Result
-  of = open("model_refined.pdb","w")
-  of.write(model_poor.model_as_pdb())
-  of.close()
-  states.write(file_name="refined_all_states.pdb")
-
-if (__name__ == "__main__"):
-  run()
-  print("OK")
->>>>>>> 5bc26028
