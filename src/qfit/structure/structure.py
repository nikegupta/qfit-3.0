--- conflicted
+++ resolved
@@ -397,18 +397,6 @@
                     alt_sum = 0
                     for i in range(0, len(conformers)):
                         alt_sum += np.round(conformers[i].q[0], 2)
-<<<<<<< HEAD
-                        new_occ = np.append(new_occ, (np.round(conformers[i].q[0], 2)))
-                    if alt_sum != 1:  # we need to normalize
-                        new_occ = []
-                        for i in range(0, len(altlocs)):
-                            new_occ = np.append(
-                                new_occ, ((np.round(conformers[i].q[0], 2)) / alt_sum)
-                            )
-                        new_occ = normalize_to_precision(
-                            np.array(new_occ), 2
-                        )  # deal with imprecision
-=======
                         new_occ = np.append(new_occ,(np.round(conformers[i].q[0], 2)))
                     if alt_sum != 1.0:  # we need to normalize
                        new_occ = []
@@ -417,7 +405,6 @@
                        new_occ = normalize_to_precision(
                              np.array(new_occ), 2
                            )  # deal with imprecision 
->>>>>>> efc68083
                     for i in range(0, len(new_occ)):
                         mask = (
                             (self.data["resi"] == residue.resi[0])
