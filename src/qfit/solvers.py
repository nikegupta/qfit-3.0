--- conflicted
+++ resolved
@@ -157,24 +157,14 @@
 
         self.quad_obj = None
         self.lin_obj = None
-<<<<<<< HEAD
-=======
 
         self.weights = None
         self._objective_value = None
->>>>>>> 251b2e2e
 
         self.nconformers = models.shape[0]
         self.valid_indices = []
         self.redundant_indices = []
 
-<<<<<<< HEAD
-        self._weights = None
-        self._objective_value = 0
-        self.weights = None
-
-=======
->>>>>>> 251b2e2e
     def find_redundant_conformers(self, threshold=1e-6):
         for i in range(self.nconformers):
             if i in self.redundant_indices:
@@ -208,10 +198,6 @@
                 self.weights.append(self._weights[j])
                 j += 1
         self.weights = np.array(self.weights)
-<<<<<<< HEAD
-        self.objective_value = self._objective_value
-=======
->>>>>>> 251b2e2e
         assert len(self.weights) == self.nconformers
 
     def solve_miqp(self, threshold=0, cardinality=0):
@@ -237,35 +223,7 @@
         self.objective_value = prob.value
         # I'm not sure why objective_values is calculated this way, but doing
         # so to be compatible with the former CPLEXSolver class
-<<<<<<< HEAD
         self._objective_value = 2 * prob.value + self.target.T @ self.target
-        self._weights = w.value
-        self.construct_weights()
-
-    def solve_qp(self, split_threshold=3000):
-        if self.quad_obj is None or self.lin_obj is None:
-            self.compute_quadratic_coeffs()
-
-        valid_conformers = len(self.valid_indices)
-        self._weights = np.zeros(valid_conformers)
-        splits = valid_conformers // split_threshold + 1  # number of splits
-        for split in range(splits):
-            # take every splits-th element with split as an offset, guaranteeing full coverage
-            P = self.quad_obj[split::splits, split::splits]
-            q = self.lin_obj[split::splits]
-            m = len(P)
-            w = cp.Variable(m)
-            objective = cp.Minimize(0.5 * cp.quad_form(w, cp.psd_wrap(P)) + q.T @ w)
-            constraints = [w >= np.zeros(m), np.ones(m).T @ w <= 1]
-            prob = cp.Problem(objective, constraints)
-            prob.solve()
-            # I'm not sure why objective_values is calculated this way, but doing
-            # so to be compatible with the former CPLEXSolver class
-            self._objective_value += 2 * prob.value + self.target.T @ self.target
-            self._objective_value /= splits
-            self._weights[split::splits] = w.value / splits
-=======
-        self.objective_value = 2 * prob.value + self.target.T @ self.target
         self._weights = w.value
         self.construct_weights()
 
@@ -286,7 +244,6 @@
         # so to be compatible with the former CPLEXSolver class
         self.objective_value = 2 * prob.value + self.target.T @ self.target
         self._weights = w.value
->>>>>>> 251b2e2e
         self.construct_weights()
 
 
