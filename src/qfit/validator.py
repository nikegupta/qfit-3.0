--- conflicted
+++ resolved
@@ -1,13 +1,8 @@
 import os
-<<<<<<< HEAD
-
-import numpy as np
-=======
 import math
 from .volume import XMap
 from .transformer import Transformer
 from .structure import Structure
->>>>>>> 1861d206
 import scipy.stats as st
 
 from qfit.xtal.volume import XMap
