--- conflicted
+++ resolved
@@ -133,15 +133,9 @@
 
 
 class BisectingAngleRotator:
-<<<<<<< HEAD
-    """"
-    Deflects a residue's sidechain by bending the CA-CB-CG angle. Rotate the
-    aromatic side chain about an axis bisecting this angle. 
-=======
-    """ "
+    """
     Deflects a residue's sidechain by bending the CA-CB-CG angle. Rotate the aromatic side chain about an axis bisecting this angle.
 
->>>>>>> e76d810a
     Attributes:
         residue (qfit.Residue): Residue being manipulated.
         atoms_to_rotate (np.ndarray[int]): Atom indices that will be moved by
@@ -150,13 +144,8 @@
 
     def __init__(self, residue):
         """
-<<<<<<< HEAD
-        Inits a BisectingAngleRotator to rotate the sidechain about an axis
-        bisecting the CA-CB-CG angle of a residue
-=======
         Inits a BisectingAngleRotator to rotate the sidechain about an axis bisecting the CA-CB-CG angle of a residue
 
->>>>>>> e76d810a
         Args:
             residue (qfit.Residue): Residue to manipulate.
         """
@@ -174,13 +163,8 @@
 
         # Define the origin of rotation as the coordinates of the CB atom
         self._origin = self.residue.extract("name", "CB").coor[0]
-<<<<<<< HEAD
         # Get the coordinates of the atoms to rotate 
         self._coor_to_rotate = self.residue.get_xyz(self.atoms_to_rotate)
-=======
-        # Get the coordinates of the atoms to rotate
-        self._coor_to_rotate = self.residue._coor[self.atoms_to_rotate]
->>>>>>> e76d810a
         self._coor_to_rotate -= self._origin
         # Extract the coordinates of the CA and CG atoms, and translate them relative to the origin
         axis_coor = self.residue.extract("name", ("CA", "CG")).coor
@@ -206,18 +190,9 @@
         # freely rotate the coordinates and perform the inverse operation to realign the
         # axis to the real world frame.
         R = self._forward @ Rz(np.deg2rad(angle))
-<<<<<<< HEAD
         new_coor = (R @ self._coor_to_rotate.T).T + self._origin
         self.residue.set_xyz(new_coor, self.atoms_to_rotate)
 
-=======
-        self.residue._coor[self.atoms_to_rotate] = (
-            R @ self._coor_to_rotate.T
-        ).T + self._origin
-
-
-class GlobalRotator:
->>>>>>> e76d810a
 
 class GlobalRotator(_BaseSampler):
     """Rotate ligand around its center."""
