--- conflicted
+++ resolved
@@ -355,13 +355,8 @@
                 nconfs = np.sum(solver.weights >= 0.002)
                 model_params_per_atom = 3 + int(self.options.sample_bfactors)
                 k = (
-<<<<<<< HEAD
                     model_params_per_atom * natoms * nconfs * 0.8
                 )  # hyperparameter 0.8 determined to be the best cut off between too many conformations and improving Rfree
-=======
-                    model_params_per_atom * natoms * nconfs * 1.5
-                )  # hyperparameter 1.5 determined to be the best cut off between too many conformations and improving Rfree
->>>>>>> 251b2e2e
                 if segment is not None:
                     k = nconfs  # for segment, we only care about the number of conformations come out of MIQP. Considering atoms penalizes this too much
                 if self.options.ligand_bic:
@@ -459,15 +454,12 @@
             self.options.write_intermediate_conformers
         ):  # Output all conformations before we remove them
             self._write_intermediate_conformers(prefix="qp_remove")
-<<<<<<< HEAD
 
         # Conditionally add the occupancy of the removed conformer to the kept one
         if merge:
             self._occupancies[idx_to_keep] += self._occupancies[idx_to_zero]
 
         # Set the occupancy of the removed conformer to 0
-=======
->>>>>>> 251b2e2e
         self._occupancies[idx_to_zero] = 0
 
     def _update_conformers(self, cutoff=0.002):
@@ -1184,7 +1176,6 @@
                 self._coor_set = new_coor_set
                 self._bs = new_bs
 
-<<<<<<< HEAD
                 if len(self._coor_set) > 10000:
                     logger.warning(
                         f"[{self.identifier}] Too many conformers generated ({len(self._coor_set)}). Splitting QP scoring."
@@ -1194,17 +1185,7 @@
                     msg = (
                         "No conformers could be generated. Check for initial "
                         "clashes and density support."
-=======
-            if len(self._coor_set) > 15000:
-                logger.warning(
-                    f"[{self.identifier}] Too many conformers generated ({len(self._coor_set)}). Splitting QP scoring."
-                )
-
-            if not self._coor_set:
-                msg = (
-                    "No conformers could be generated. Check for initial "
-                    "clashes and density support."
-                )
+                    )
                 raise RuntimeError(msg)
 
             logger.debug(
@@ -1215,27 +1196,8 @@
                     prefix=f"sample_sidechain_iter{iteration}"
                 )
 
-            if len(self._coor_set) <= 15000:
-                # If <15000 conformers are generated, QP score conformer occupancy normally
-                self._convert()
-                self._solve_qp()
-                self._update_conformers()
-                if self.options.write_intermediate_conformers:
-                    self._write_intermediate_conformers(
-                        prefix=f"sample_sidechain_iter{iteration}_qp"
->>>>>>> 251b2e2e
-                    )
-                    raise RuntimeError(msg)
-
-                logger.debug(
-                    f"Side chain sampling generated {len(self._coor_set)} conformers"
-                )
-                if self.options.write_intermediate_conformers:
-                    self._write_intermediate_conformers(
-                        prefix=f"sample_sidechain_iter{iteration}"
-                    )
-
-                if len(self._coor_set) <= 10000:
+
+            if len(self._coor_set) <= 10000:
                     # If <15000 conformers are generated, QP score conformer occupancy normally
                     self._convert(stride_, pool_size_)
                     self._solve_qp()
@@ -1244,7 +1206,7 @@
                         self._write_intermediate_conformers(
                             prefix=f"sample_sidechain_iter{iteration}_qp"
                         )
-                if len(self._coor_set) > 10000:
+            if len(self._coor_set) > 10000:
                     # If >15000 conformers are generated, split the QP conformer scoring into two
                     temp_coor_set = self._coor_set
                     temp_bs = self._bs
@@ -1288,7 +1250,6 @@
                             prefix=f"sample_sidechain_iter{iteration}_qp"
                         )
 
-<<<<<<< HEAD
                     # Save results from the second section
                     qp_2_temp_coor = self._coor_set
                     qp_2_temp_bs = self._bs
@@ -1306,11 +1267,9 @@
                     threshold=self.options.threshold,
                     cardinality=self.options.cardinality,
                 )
-=======
                 # QP score the second section
                 self._convert()
                 self._solve_qp()
->>>>>>> 251b2e2e
                 self._update_conformers()
                 if self.options.write_intermediate_conformers:
                     self._write_intermediate_conformers(
