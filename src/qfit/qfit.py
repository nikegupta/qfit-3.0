--- conflicted
+++ resolved
@@ -9,7 +9,6 @@
 import tqdm
 
 from .backbone import NullSpaceOptimizer
-from .phenix_refine import run_phenix_aniso
 from .relabel import RelabellerOptions, Relabeller
 from .samplers import ChiRotator, CBAngleRotator, BondRotator, BisectingAngleRotator
 from .samplers import GlobalRotator
@@ -494,7 +493,6 @@
         """Exclude peptide bonds from clash detector"""
         index = segment.find(partner_id)
 
-<<<<<<< HEAD
         def _get_norm(idx1, idx2):
             xyz1 = residue.get_xyz([idx1])[0]
             xyz2 = segment.get_xyz([idx2])[0]
@@ -571,8 +569,6 @@
             )
         else:
             return [0]
-=======
->>>>>>> 97411fc4
 
 
 # FIXME consolidate with calc_rmsd
@@ -589,9 +585,6 @@
         self.resn = residue.resn[0]
         self.resi, self.icode = residue.id
         self.identifier = f"{self.chain}/{self.resn}{''.join(map(str, residue.id))}"
-        if options.phenix_aniso:
-            self._run_phenix_refine_and_update()
-        self._rebuild_if_necessary()
         # If including hydrogens, report if any H are missing
         if options.hydro:
             self._check_for_missing_hydrogens()
@@ -629,53 +622,6 @@
         if options.subtract:
             self._subtract_transformer(self.residue, self.structure)
         self._update_transformer(self.residue)
-
-    def _run_phenix_refine_and_update(self):
-        """
-        Run phenix.refine anisotropic ADP refinement of the target residue,
-        and reload structure and xmap as omit map
-        """
-        residue = self.residue
-        prv_resi = self.structure.resi[(residue.selection[0] - 1)]
-        new_pdb, new_mtz = run_phenix_aniso(
-            self.structure,
-            chain_id=self.chain,
-            resid=self.resi,
-            prev_resid=prv_resi,
-            high_resolution=self.xmap.resolution.high,
-            options=self.options)
-        structure = Structure.fromfile(new_pdb).reorder()
-        if not self.options.hydro:
-            structure = structure.extract("e", "H", "!=")
-        structure_resi = structure.extract(
-            f"resi {self.resi} and chain {self.chain}"
-        )
-        if residue.icode[0]:
-            structure_resi = structure_resi.extract("icode", residue.icode[0])
-        chain = structure_resi[self.chain]
-        conformer = chain.conformers[0]
-        if residue.icode[0]:
-            residue_id = (int(self.resi), residue.icode[0])
-            residue = conformer[residue_id]
-        else:
-            residue = conformer[int(self.resi)]
-
-        xmap = XMap.fromfile(
-            new_mtz,
-            resolution=None,
-            label=self.options.label,
-        )
-        xmap = xmap.canonical_unit_cell()
-        if self.options.scale:
-            # Prepare X-ray map
-            scaler = MapScaler(xmap, em=self.options.em)
-            sel_str = f"resi {self.resi} and chain {self.chain}"
-            sel_str = f"not ({sel_str})"
-            footprint = structure.extract(sel_str)
-            footprint = footprint.extract("record", "ATOM")
-            scaler.scale(footprint, radius=1)
-        xmap = xmap.extract(residue.coor, padding=self.options.padding)
-        self._set_data(residue, structure, xmap)
 
     def _rebuild_if_necessary(self):
         # Check if residue has complete heavy atoms. If not, complete it.
