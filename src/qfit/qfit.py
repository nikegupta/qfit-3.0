from abc import ABC
import itertools
import logging
import os
from string import ascii_uppercase
from collections import namedtuple

import numpy as np
import tqdm

<<<<<<< HEAD
from .backbone import NullSpaceOptimizer
from .phenix_refine import run_phenix_aniso
from .relabel import RelabellerOptions, Relabeller
from .samplers import ChiRotator, CBAngleRotator, BondRotator
from .samplers import GlobalRotator
from .samplers import RotationSets, Translator
from .solvers import QPSolver, MIQPSolver, SolverError
from .structure import Structure, Segment, calc_rmsd
from .structure.clash import ClashDetector
=======
from .backbone import NullSpaceOptimizer, adp_ellipsoid_axes
from .clash import ClashDetector
from .samplers import ChiRotator, CBAngleRotator, BondRotator, BisectingAngleRotator
from .samplers import CovalentBondRotator, GlobalRotator
from .samplers import RotationSets, Translator
from .solvers import SolverError, get_qp_solver_class, get_miqp_solver_class
from .structure import Structure, _Segment, calc_rmsd
from .structure.residue import residue_type
>>>>>>> 2fbee0d3
from .structure.ligand import BondOrder
from .structure.residue import residue_type
from .structure.rotamers import ROTAMERS
from .validator import Validator
from .xtal.scaler import MapScaler
from .xtal.transformer import Transformer
from .xtal.volume import XMap


logger = logging.getLogger(__name__)

MIQPSolutionStats = namedtuple(
<<<<<<< HEAD
    "MIQPSolutionStats", ["threshold", "BIC", "rss", "objective", "weights"]
)

MIQPSolutionStats = namedtuple(
    "MIQPSolutionStats", ["threshold", "BIC", "rss", "objective", "weights"]
=======
    "MIQPSolutionStats", ["threshold", "BIC", "rss", "objective_value", "weights"]
>>>>>>> 2fbee0d3
)

DEFAULT_RMSD_CUTOFF = 0.01
MAX_CONFORMERS = 15000
MIN_OCCUPANCY = 0.002

class QFitOptions:
    def __init__(self):
        # General options
        self.directory = "."
        self.verbose = False
        self.debug = False
        self.write_intermediate_conformers = False
        self.label = None
        self.qscore = None
        self.map = None
        self.structure = None
        self.em = False

        # Density preparation options
        self.density_cutoff = 0.3
        self.density_cutoff_value = -1
        self.subtract = True
        self.padding = 8.0
        self.waters_clash = True

        # Density creation options
        self.map_type = None
        self.resolution = None
        self.resolution_min = None
        self.scattering = "xray"
        self.omit = False
        self.scale = True
        self.scale_rmask = 1.0
        self.bulk_solvent_level = 0.3

        # Sampling options
        self.clash_scaling_factor = 0.75
        self.external_clash = False
        self.dofs_per_iteration = 1 
        self.dihedral_stepsize = 6
        self.hydro = False
        self.rmsd_cutoff = DEFAULT_RMSD_CUTOFF

        # MIQP options
        self.qp_solver = None
        self.miqp_solver = None
        self.cardinality = 5
        self.threshold = 0.20
        self.bic_threshold = True
        self.seg_bic_threshold = True

        ### From QFitRotamericResidueOptions
        # Backbone sampling
        self.sample_backbone = True
        self.neighbor_residues_required = 3
        self.sample_backbone_amplitude = 0.30
        self.sample_backbone_step = 0.1
        self.sample_backbone_sigma = 0.125

        # Sample B-factors
        self.sample_bfactors = True

        # N-CA-CB angle sampling
        self.sample_angle = True
        self.sample_angle_range = 7.5
        self.sample_angle_step = 3.75

        # Rotamer sampling
        self.sample_rotamers = True
        self.rotamer_neighborhood = 24
        self.remove_conformers_below_cutoff = False

        # Anisotropic refinement using phenix
        self.phenix_aniso = False

        # General settings
        # Exclude certain atoms always during density and mask creation to
        # influence QP / MIQP. Provide a list of atom names, e.g. ['N', 'CA']
        # TODO not implemented
        self.exclude_atoms = None

        ### From QFitLigandOptions
        # Ligand sampling
        self.local_search = True
        self.sample_ligand = True  # From QFitCovalentLigandOptions
        self.sample_ligand_stepsize = 10  # Was 8 in QFitCovalentLigandOptions
        self.selection = None
        self.cif_file = None

        ### From QFitSegmentOptions
        self.fragment_length = None
        self.only_segment = False

        ### From QFitProteinOptions
        self.nproc = 1
        self.pdb = None

    def apply_command_args(self, args):
        for key, value in vars(args).items():
            if hasattr(self, key):
                setattr(self, key, value)
        return self


class _BaseQFit(ABC):
    def __init__(self, conformer, structure, xmap, options, reset_q=True):
        self.options = options
        self._set_data(conformer, structure, xmap, reset_q=reset_q)
        if self.options.em == True:
            self.options.scattering = "electron"
            # bulk solvent level is 0 for EM to work with electron SF
            self.options.bulk_solvent_level = 0
            # maximum of 3 conformers can be choosen per residue
            self.options.cardinality = 3

    def _set_data(self, conformer, structure, xmap, reset_q=True):
        """
        Set the basic input data attributes
        conformer: the structure entity being built (e.g. residue)
        structure: the overall input structure
        xmap: XMap object
        """
        self.conformer = conformer
        self.structure = structure
        self.xmap = xmap
        self._initialize_properties(reset_q=reset_q)

    def _initialize_properties(self, reset_q=True):
        """
        Set various internal attributes derived from the input data
        """
        if reset_q:
            self.conformer.q = 1
        self.prng = np.random.default_rng(0)
        self._coor_set = [self.conformer.coor]
        self._occupancies = [self.conformer.q]
        self._bs = [self.conformer.b]
        self._smax = None
        self._simple = True
        self._rmask = 1.5
        self._cd = lambda: NotImplemented
        reso = None
        if self.xmap.resolution.high is not None:
            reso = self.xmap.resolution.high
        elif self.options.resolution is not None:
            reso = self.options.resolution

        if reso is not None:
            self._smax = 1 / (2 * reso)
            self._simple = False
            self._rmask = 0.5 + reso / 3.0

        self._smin = None
        if self.xmap.resolution.low is not None:
            self._smin = 1 / (2 * self.xmap.resolution.low)
        elif self.options.resolution_min is not None:
            self._smin = 1 / (2 * self.options.resolution_min)

        self._xmap_model = self.xmap.zeros_like(self.xmap)
        self._xmap_model2 = self.xmap.zeros_like(self.xmap)

        # To speed up the density creation steps, reduce symmetry to P1
        self._xmap_model.set_space_group("P1")
        self._xmap_model2.set_space_group("P1")
        self._voxel_volume = self.xmap.unit_cell.calc_volume()
        self._voxel_volume /= self.xmap.array.size

    @property
    def directory_name(self):
        dname = self.options.directory
        return dname

    @property
    def file_ext(self):
        # better to get this from the source than rely on it being propagated
        # in the structure object
        path_fields = self.options.structure.split(".")
        if path_fields[-1] == "gz":
            return ".".join(path_fields[-2:])
        return path_fields[-1]

    def get_conformers(self):
        conformers = []
        for q, coor, b in zip(self._occupancies, self._coor_set, self._bs):
            conformer = self.conformer.copy()
            conformer = conformer.extract(
                f"resi {self.conformer.resi[0]} and " f"chain {self.conformer.chain[0]}"
            )
            conformer.q = q
            conformer.coor = coor
            conformer.b = b
            conformers.append(conformer)
        return conformers

    def _update_transformer(self, conformer):
        self.conformer = conformer
        self._transformer = Transformer(
            conformer,
            self._xmap_model,
            smax=self._smax,
            smin=self._smin,
            simple=self._simple,
            em=self.options.em,
        )
        logger.debug(
            "[_BaseQFit._update_transformer]: Initializing radial density lookup table."
        )
        self._transformer.initialize()

    def _subtract_transformer(self, residue, structure):
        # Select the atoms whose density we are going to subtract:
        subtract_structure = structure.extract_neighbors(residue, self.options.padding)
        if not self.options.waters_clash:
            subtract_structure = subtract_structure.extract("resn", "HOH", "!=")

        # Calculate the density that we are going to subtract:
        self._subtransformer = Transformer(
            subtract_structure,
            self._xmap_model2,
            smax=self._smax,
            smin=self._smin,
            simple=self._simple,
            em=self.options.em,
        )
        self._subtransformer.initialize()
        self._subtransformer.reset(full=True)
        self._subtransformer.density()
        if self.options.em == False:
            # Set the lowest values in the map to the bulk solvent level:
            np.maximum(
                self._subtransformer.xmap.array,
                self.options.bulk_solvent_level,
                out=self._subtransformer.xmap.array,
            )

        # Subtract the density:
        self.xmap.array -= self._subtransformer.xmap.array

    def _convert(self):
        """Convert structures to densities and extract relevant values for (MI)QP."""
        logger.info("Converting conformers to density")
        logger.debug("Masking")
        self._transformer.reset(full=True)
        for n, coor in enumerate(self._coor_set):
            self.conformer.coor = coor
            self._transformer.mask(self._rmask)
        mask = self._transformer.xmap.array > 0
        self._transformer.reset(full=True)

        nvalues = mask.sum()
        self._target = self.xmap.array[mask]
        logger.debug("Density")
        nmodels = len(self._coor_set)
        self._models = np.zeros((nmodels, nvalues), float)
        for n, coor in enumerate(self._coor_set):
            self.conformer.coor = coor
            self.conformer.b = self._bs[n]
            self._transformer.density()
            model = self._models[n]
            model[:] = self._transformer.xmap.array[mask]
            np.maximum(model, self.options.bulk_solvent_level, out=model)
            self._transformer.reset(full=True)

    def _solve_qp(self):
        # Create and run solver
        logger.info("Solving QP")
<<<<<<< HEAD
        solver = QPSolver(self._target,
                          self._models,
                          use_cplex=self.options.cplex)
        solver.solve()  # pylint: disable=no-member
=======
        qp_solver_class = get_qp_solver_class(self.options.qp_solver)
        solver = qp_solver_class(self._target, self._models)
        solver.solve_qp()
>>>>>>> 2fbee0d3

        # Update occupancies from solver weights
        self._occupancies = solver.weights  # pylint: disable=no-member

        # Return solver's objective value (|ρ_obs - Σ(ω ρ_calc)|)
<<<<<<< HEAD
        return solver.obj_value  # pylint: disable=no-member
=======
        return solver.objective_value
>>>>>>> 2fbee0d3

    def _solve_miqp(
        self,
        cardinality,
        threshold,
<<<<<<< HEAD
        loop_range=(0.5, 0.4, 0.33, 0.3, 0.25, 0.2),
=======
        loop_range=[1.0, 0.5, 0.33, 0.25, 0.2],
>>>>>>> 2fbee0d3
        do_BIC_selection=None,
        segment=None,
    ):
        # set loop range differently for EM
        if self.options.em:
            loop_range = [1.0, 0.5, 0.33, 0.25]
        # Set the default (from options) if it hasn't been passed as an argument
        if do_BIC_selection is None:
            do_BIC_selection = self.options.bic_threshold

        # Create solver
        logger.info("Solving MIQP")
<<<<<<< HEAD
        solver = MIQPSolver(self._target,
                            self._models,
                            use_cplex=self.options.cplex)
=======
        miqp_solver_class = get_miqp_solver_class(self.options.miqp_solver)
        solver = miqp_solver_class(self._target, self._models)
>>>>>>> 2fbee0d3

        # Threshold selection by BIC:
        if do_BIC_selection:
            # Iteratively test decreasing values of the threshold parameter tdmin (threshold)
            # to determine if the better fit (RSS) justifies the use of a more complex model (k)
            miqp_solutions = []
            for threshold in loop_range:
<<<<<<< HEAD
                solver.solve(cardinality=None, threshold=threshold)  # pylint: disable=no-member
                rss = solver.obj_value * self._voxel_volume  # pylint: disable=no-member
=======
                solver.solve_miqp(cardinality=None, threshold=threshold)
                rss = solver.objective_value * self._voxel_volume
>>>>>>> 2fbee0d3
                n = len(self._target)
                natoms = self._coor_set[0].shape[0]
                nconfs = np.sum(solver.weights >= MIN_OCCUPANCY)  # pylint: disable=no-member
                model_params_per_atom = 3 + int(self.options.sample_bfactors)
<<<<<<< HEAD
                # 0.95 hyperparameter in put in here since we are almost always
                # over penalizing
                k = model_params_per_atom * natoms * nconfs * 0.95
=======
                k = (
                    model_params_per_atom * natoms * nconfs * 1.5
                )  #hyperparameter 1.5 determined to be the best cut off between too many conformations and improving Rfree
>>>>>>> 2fbee0d3
                if segment is not None:
                    k = nconfs  # for segment, we only care about the number of conformations come out of MIQP. Considering atoms penalizes this too much
                BIC = n * np.log(rss / n) + k * np.log(n)
                solution = MIQPSolutionStats(
                    threshold=threshold,
                    BIC=BIC,
                    rss=rss,
<<<<<<< HEAD
                    objective=solver.obj_value.copy(),  # pylint: disable=no-member
                    weights=solver.weights.copy(),  # pylint: disable=no-member
=======
                    objective_value=solver.objective_value.copy(),
                    weights=solver.weights.copy(),
>>>>>>> 2fbee0d3
                )
                miqp_solutions.append(solution)

            # Update occupancies from solver weights
            miqp_solution_lowest_bic = min(miqp_solutions, key=lambda sol: sol.BIC)
            self._occupancies = miqp_solution_lowest_bic.weights  # pylint: disable=no-member
            # Return solver's objective value (|ρ_obs - Σ(ω ρ_calc)|)
<<<<<<< HEAD
            return miqp_solution_lowest_bic.objective  # pylint: disable=no-member

        else:
            # Run solver with specified parameters
            solver.solve(cardinality=cardinality, threshold=threshold)  # pylint: disable=no-member
=======
            return miqp_solution_lowest_bic.objective_value

        else:
            # Run solver with specified parameters
            solver.solve_miqp(cardinality=cardinality, threshold=threshold)

>>>>>>> 2fbee0d3
            # Update occupancies from solver weights
            self._occupancies = solver.weights  # pylint: disable=no-member
            # Return solver's objective value (|ρ_obs - Σ(ω ρ_calc)|)
<<<<<<< HEAD
            return solver.obj_value  # pylint: disable=no-member
=======
            return solver.objective_value
>>>>>>> 2fbee0d3

    def sample_b(self):
        """Create copies of conformers that vary in B-factor.
        For all conformers selected, create a copy with the B-factor vector by a scaling factor.
        It is intended that this will be run after a QP step (to help save time)
        and before an MIQP step.
        """
        # don't sample b-factors with em
        if not self.options.sample_bfactors or self.options.em:
            return

        new_coor = []
        new_bfactor = []
        multiplication_factors = [1.0, 1.3, 1.5, 0.9, 0.5]
        coor_b_pairs = zip(self._coor_set, self._bs)
        for (coor, b), multi in itertools.product(coor_b_pairs, multiplication_factors):
            new_coor.append(coor)
            new_bfactor.append(b * multi)
        self._coor_set = new_coor
        self._bs = new_bfactor

    def _zero_out_most_similar_conformer(self):
        """Zero-out the lowest occupancy, most similar conformer.

        Find the most similar pair of conformers, based on backbone RMSD.
        Of these, remove the conformer with the lowest occupancy.
        This is done by setting its occupancy to 0.

        This aims to reduce the 'non-convex objective' errors we encounter during qFit-segment MIQP.
        These errors are likely due to a degenerate conformers, causing a non-invertible matrix.
        """
        n_confs = len(self._coor_set)

        # Make a square matrix for pairwise RMSDs, where
        #   - the lower triangle (and diagonal) are np.inf
        #   - the upper triangle contains the pairwise RMSDs (k=1 to exclude diagonal)
        pairwise_rmsd_matrix = np.zeros((n_confs,) * 2)
        pairwise_rmsd_matrix[np.tril_indices(n_confs)] = np.inf
        for i, j in zip(*np.triu_indices(n_confs, k=1)):
            pairwise_rmsd_matrix[i, j] = calc_rmsd(self._coor_set[i], self._coor_set[j])

        # Which coords have the lowest RMSD?
        #   `idx_low_rmsd` will contain the coordinates of the lowest value in the pairwise matrix
        #   a.k.a. the indices of the closest confs
        idx_low_rmsd = np.array(
            np.unravel_index(
                np.argmin(pairwise_rmsd_matrix), pairwise_rmsd_matrix.shape
            )
        )
        low_rmsd = pairwise_rmsd_matrix[tuple(idx_low_rmsd)]
        logger.debug(
            f"Lowest RMSD between conformers {idx_low_rmsd.tolist()}: {low_rmsd:.06f} Å"
        )

        # Of these, which has the lowest occupancy?
        occs_low_rmsd = self._occupancies[idx_low_rmsd]
        idx_to_zero, idx_to_keep = idx_low_rmsd[occs_low_rmsd.argsort()]

        # Assign conformer we want to remove with an occupancy of 0
        logger.debug(
            f"Zeroing occupancy of conf {idx_to_zero} (of {n_confs}): "
            f"occ={self._occupancies[idx_to_zero]:.06f} vs {self._occupancies[idx_to_keep]:.06f}"
        )
        self._save_intermediate(prefix="cplex_remove")
        self._occupancies[idx_to_zero] = 0

    def _update_conformers(self, cutoff=MIN_OCCUPANCY):
        """Removes conformers with occupancy lower than cutoff.

        Args:
            cutoff (float, optional): Lowest acceptable occupancy for a conformer.
                Cutoff should be in range (0 < cutoff < 1).
        """
        logger.debug("Updating conformers based on occupancy")

        # Check that all arrays match dimensions.
        assert len(self._occupancies) == len(self._coor_set) == len(self._bs)

        # Filter all arrays & lists based on self._occupancies
        # NB: _coor_set and _bs are lists (not arrays). We must compress, not slice.
        filterarray = self._occupancies >= cutoff
        self._occupancies = self._occupancies[filterarray]
        self._coor_set = list(itertools.compress(self._coor_set, filterarray))
        self._bs = list(itertools.compress(self._bs, filterarray))

        logger.debug(f"Remaining valid conformations: {len(self._coor_set)}")

    def _write_intermediate_conformers(self, prefix="conformer"):
        for n, coor in enumerate(self._coor_set):
            self.conformer.coor = coor
            fname = os.path.join(self.directory_name, f"{prefix}_{n}.pdb")
            self.conformer.get_selected_structure(self.conformer.active).tofile(fname)

    def _save_intermediate(self, prefix):
        if self.options.write_intermediate_conformers:
            self._write_intermediate_conformers(prefix)

    def write_maps(self):
        """Write out model and difference map."""
        if np.allclose(self.xmap.origin, 0):
            ext = "ccp4"
        else:
            ext = "mrc"

        for q, coor, b in zip(self._occupancies, self._coor_set, self._bs):
            self.conformer.q = q
            self.conformer.coor = coor
            self.conformer.b = b
            self._transformer.density()
        fname = os.path.join(self.directory_name, f"model.{ext}")
        self._transformer.xmap.tofile(fname)
        self._transformer.xmap.array -= self.xmap.array
        fname = os.path.join(self.directory_name, f"diff.{ext}")
        self._transformer.xmap.tofile(fname)
        self._transformer.reset(full=True)

    @property
    def primary_entity(self):
        return self.conformer

    def _get_peptide_bond_exclude_list(self, residue, segment, partner_id):
        """Exclude peptide bonds from clash detector"""
        index = segment.find(partner_id)

        def _get_norm(idx1, idx2):
            xyz1 = residue.get_xyz([idx1])[0]
            xyz2 = segment.get_xyz([idx2])[0]
            return np.linalg.norm(xyz1 - xyz2)

        exclude = []
        if index > 0:
            N_index = residue.select("name", "N")[0]
            N_neighbor = segment.residues[index - 1]
            neighbor_C_index = N_neighbor.select("name", "C")[0]
            if _get_norm(N_index, neighbor_C_index) < 2:
                coor = N_neighbor.get_xyz(neighbor_C_index)
                exclude.append((N_index, coor))
        if index < len(segment.residues) - 1:
            C_index = residue.select("name", "C")[0]
            C_neighbor = segment.residues[index + 1]
            neighbor_N_index = C_neighbor.select("name", "N")[0]
            if _get_norm(C_index, neighbor_N_index) < 2:
                coor = C_neighbor.get_xyz(neighbor_N_index)
                exclude.append((C_index, coor))
        return exclude

    def detect_clashes(self):
        if not hasattr(self, "_cd"):
            raise NotImplementedError("Clash detector needs initialization")
        else:
            self._cd()

    def is_clashing(self):
        return ((self.options.external_clash and
                 (self.detect_clashes() or self.primary_entity.clashes() > 0)) or
                (self.primary_entity.clashes() > 0))

    def _solve_qp_and_update(self, prefix):
        """QP score conformer occupancy"""
        self._convert()
        self._solve_qp()
        self._update_conformers()
        self._save_intermediate(prefix)

    def _solve_miqp_and_update(self, prefix):
        # MIQP score conformer occupancy
        self._convert()
        self._solve_miqp(
            threshold=self.options.threshold,
            cardinality=self.options.cardinality)
        self._update_conformers()
        self._save_intermediate(prefix=prefix)

    def is_same_rotamer(self, rotamer, chis):
        # Check if the residue configuration corresponds to the
        # current rotamer
        dchi_max = 360 - self.options.rotamer_neighborhood
        for curr_chi, rotamer_chi in zip(chis, rotamer):
            delta_chi = abs(curr_chi - rotamer_chi)
            if dchi_max > delta_chi > self.options.rotamer_neighborhood:
                return False
        return True

    def is_conformer_below_cutoff(self, coor, active_mask):
        if self.options.remove_conformers_below_cutoff:
            values = self.xmap.interpolate(coor[active_mask])
            mask = self.primary_entity.e[active_mask] != "H"
            if np.min(values[mask]) < self.options.density_cutoff:
                return True
        return False

    def get_sampling_window(self):
        if self.primary_entity.resn[0] != "PRO":
            return np.arange(
                -self.options.rotamer_neighborhood,
                self.options.rotamer_neighborhood + self.options.dihedral_stepsize,
                self.options.dihedral_stepsize,
            )
        else:
            return [0]


# FIXME consolidate with calc_rmsd
def _get_coordinate_rmsd(reference_coordinates, new_coordinate_set):
    delta = np.array(new_coordinate_set) - np.array(reference_coordinates)
    return np.sqrt(min(np.square((delta)).sum(axis=2).sum(axis=1)))


class QFitRotamericResidue(_BaseQFit):
    def __init__(self, residue, structure, xmap, options):
        super().__init__(residue, structure, xmap, options)
        self.residue = residue
        self.chain = residue.chain[0]
        self.resn = residue.resn[0]
        self.resi, self.icode = residue.id
        self.identifier = f"{self.chain}/{self.resn}{''.join(map(str, residue.id))}"
        if options.phenix_aniso:
            self._run_phenix_refine_and_update()
        self._rebuild_if_necessary()
        # If including hydrogens, report if any H are missing
        if options.hydro:
            self._check_for_missing_hydrogens()

        # Ensure clash detection matrix is filled.
        self.residue._init_clash_detection(self.options.clash_scaling_factor)

        # Get the segment that the residue belongs to
        self.segment = None
        for segment in self.structure.segments:
            if segment.chain[0] == self.chain and self.residue in segment:
                index = segment.find(self.residue.id)
                if (len(segment[index].name) == len(self.residue.name)) and (
                    segment[index].altloc[-1] == self.residue.altloc[-1]
                ):
                    self.segment = segment
                    logger.info(f"[{self.identifier}] index {index} in {segment}")
                    break
        if self.segment is None:
            rtype = residue_type(self.residue)
            if rtype == "rotamer-residue":
                self.segment = Segment.from_structure(
                    self.structure,
                    selection=self.residue.selection,
                    residues=[self.residue],
                )
                logger.warning(
                    f"[{self.identifier}] Could not determine protein segment. "
                    f"Using independent protein segment."
                )

        # Set up the clash detector, exclude the bonded interaction of the N and
        # C atom of the residue
        self._setup_clash_detector()
        if options.subtract:
            self._subtract_transformer(self.residue, self.structure)
        self._update_transformer(self.residue)

    def _run_phenix_refine_and_update(self):
        """
        Run phenix.refine anisotropic ADP refinement of the target residue,
        and reload structure and xmap as omit map
        """
        residue = self.residue
        prv_resi = self.structure.resi[(residue.selection[0] - 1)]
        new_pdb, new_mtz = run_phenix_aniso(
            self.structure,
            chain_id=self.chain,
            resid=self.resi,
            prev_resid=prv_resi,
            high_resolution=self.xmap.resolution.high,
            options=self.options)
        structure = Structure.fromfile(new_pdb).reorder()
        if not self.options.hydro:
            structure = structure.extract("e", "H", "!=")
        structure_resi = structure.extract(
            f"resi {self.resi} and chain {self.chain}"
        )
        if residue.icode[0]:
            structure_resi = structure_resi.extract("icode", residue.icode[0])
        chain = structure_resi[self.chain]
        conformer = chain.conformers[0]
        if residue.icode[0]:
            residue_id = (int(self.resi), residue.icode[0])
            residue = conformer[residue_id]
        else:
            residue = conformer[int(self.resi)]

        xmap = XMap.fromfile(
            new_mtz,
            resolution=None,
            label=self.options.label,
        )
        xmap = xmap.canonical_unit_cell()
        if self.options.scale:
            # Prepare X-ray map
            scaler = MapScaler(xmap, em=self.options.em)
            sel_str = f"resi {self.resi} and chain {self.chain}"
            sel_str = f"not ({sel_str})"
            footprint = structure.extract(sel_str)
            footprint = footprint.extract("record", "ATOM")
            scaler.scale(footprint, radius=1)
        xmap = xmap.extract(residue.coor, padding=self.options.padding)
        self._set_data(residue, structure, xmap)

    def _rebuild_if_necessary(self):
        # Check if residue has complete heavy atoms. If not, complete it.
        expected_atoms = np.array(self.residue.get_residue_info("atoms"))
        missing_atoms = np.isin(
            expected_atoms, test_elements=self.residue.name, invert=True
        )
        if np.any(missing_atoms):
            logger.info(
                f"[{self.identifier}] {', '.join(expected_atoms[missing_atoms])} "
                f"are not in structure. Rebuilding residue."
            )
            self._rebuild_and_update()

    def _rebuild_and_update(self):
        """
        Rebuild an incomplete residue and update the starting conditions
        for conformer searches.
        """
        try:
            self.residue.complete_residue()
        except RuntimeError as e:
            raise RuntimeError(
                f"[{self.identifier}] Unable to rebuild residue."
            ) from e
        else:
            logger.info(
                f"[{self.identifier}] Rebuilt. Now has {', '.join(self.residue.name)} atoms.\n"
                f"{self.residue.coor}"
            )

        # Rebuild to include the new residue atoms
        structure = self.residue.get_rebuilt_structure()
        self.residue = structure[self.chain].conformers[0][self.residue.id]
        self._set_data(self.residue, structure, self.xmap)
        if self.options.debug:
            # This should be output with debugging, and shouldn't
            #   require the write_intermediate_conformers option.
            fname = os.path.join(self.directory_name, "rebuilt_residue.pdb")
            self.residue.tofile(fname)

    # XXX this seems kind of pointless
    def _check_for_missing_hydrogens(self):
        """
        Warn if any hydrogen atoms are missing.
        """
        expected_atoms = np.array(self.residue.get_residue_info("atoms"))
        expected_h_atoms = np.array(self.residue.get_residue_info("hydrogens"))
        missing_h_atoms = np.isin(
            expected_h_atoms, test_elements=self.residue.name, invert=True
        )
        if np.any(missing_h_atoms):
            logger.warning(
                f"[{self.identifier}] Missing hydrogens "
                f"{', '.join(expected_atoms[missing_h_atoms])}."
            )

    @property
    def primary_entity(self):
        return self.residue

    def reset_residue(self, residue, structure):
        self.conformer = residue.copy()
        self.structure = structure.copy()
        self.residue = residue
        self._occupancies = [residue.q]
        self._coor_set = [residue.coor]
        self._bs = [residue.b]

    @property
    def directory_name(self):
        # This is a QFitRotamericResidue, so we're working on a residue.
        # Which residue are we working on?
        resi_identifier = self.residue.shortcode

        dname = os.path.join(super().directory_name, resi_identifier)
        return dname

    def _setup_clash_detector(self):
        residue = self.residue
        segment = self.segment
        exclude = self._get_peptide_bond_exclude_list(residue, segment, residue.id)
        # Obtain atoms with which the residue can clash
        resi, icode = residue.id
        chainid = self.segment.chain[0]
        if icode:
            selection_str = f"not (resi {resi} and icode {icode} and chain {chainid})"
            receptor = self.structure.extract(selection_str)
        else:
            sel_str = f"not (resi {resi} and chain {chainid})"
            receptor = self.structure.extract(sel_str).copy()

        # Find symmetry mates of the receptor
        starting_coor = self.structure.coor.copy()
        iterator = self.xmap.unit_cell.iter_struct_orth_symops
        for symop in iterator(self.structure, target=self.residue, cushion=5):
            if symop.is_identity():
                continue
            logger.debug(
                f"[{self.identifier}] Building symmetry partner for clash_detector: [R|t]\n"
                f"{symop}"
            )
            self.structure.rotate(symop.R)
            self.structure.translate(symop.t)
            receptor = receptor.combine(self.structure)
            self.structure.coor = starting_coor

        self._cd = ClashDetector(
            residue,
            receptor,
            exclude=exclude,
            scaling_factor=self.options.clash_scaling_factor,
        )

    def run(self):
        """
        Main sampling routine
        """
        if self.options.sample_backbone:
            self._sample_backbone()

        if self.options.sample_angle:
            self._sample_angle()

        if self.residue.nchi >= 1 and self.options.sample_rotamers:
            self._sample_sidechain()

        # Check that there are no self-clashes within a conformer
        self.residue.active = True
        self.residue.update_clash_mask()
        new_coor_set = []
        new_bs = []
        for coor, b in zip(self._coor_set, self._bs):
            self.residue.coor = coor
            self.residue.b = b
            if not self.is_clashing():
                new_coor_set.append(coor)
                new_bs.append(b)
            self._coor_set = new_coor_set
            self._bs = new_bs

        # QP score conformer occupancy
        self._solve_qp_and_update(prefix="qp_solution")

        # MIQP score conformer occupancy
        self.sample_b()
        self._solve_miqp_and_update(prefix="miqp_solution")

        # Now that the conformers have been generated, the resulting
        # conformations should be examined via GoodnessOfFit:
        validator = Validator(
            self.xmap, self.xmap.resolution, self.options.directory, em=self.options.em
        )

        if self.xmap.resolution.high < 3.0:
            cutoff = 0.7 + (self.xmap.resolution.high - 0.6) / 3.0
        else:
            cutoff = 0.5 * self.xmap.resolution.high

        self.validation_metrics = validator.GoodnessOfFit(
            self.conformer, self._coor_set, self._occupancies, cutoff
        )

    def _sample_backbone(self):
        # Check if residue has enough neighboring residues
        index = self.segment.find(self.residue.id)
        # active = self.residue.active
        nn = self.options.neighbor_residues_required
        if index < nn or index + nn > len(self.segment):
            logger.info(
                f"[_sample_backbone] Not enough (<{nn}) neighbor residues: "
                f"lower {index < nn}, upper {index + nn > len(self.segment)}"
            )
            return
        segment = self.segment[(index - nn) : (index + nn + 1)]

        # We will work on CB for all residues, but O for GLY.
        atom_name = "CB"
        if self.residue.resn[0] == "GLY":
            atom_name = "O"

        # Determine directions for backbone sampling
        atom = self.residue.extract("name", atom_name)
        directions = atom.get_adp_ellipsoid_axes()

        # If we are missing a backbone atom in our segment,
        #     use current coords for this residue, and abort.

        # we only want to look for backbone in the segment we are using for inverse kinetmatics, not the entire protein
        for n, residue in enumerate(self.segment.residues[(index - 3) : (index + 3)]):
            for backbone_atom in ["N", "CA", "C", "O"]:
                if backbone_atom not in residue.name:
                    relative_to_residue = n - index
                    logger.warning(
                        f"[{self.identifier}] Missing backbone atom in segment residue {relative_to_residue:+d}."
                    )
                    logger.warning(f"[{self.identifier}] Skipping backbone sampling.")
                    self._coor_set.append(self.segment[index].coor)
                    self._bs.append(self.conformer.b)
                    return

        # Retrieve the amplitudes and stepsizes from options.
        bba, bbs = (
            self.options.sample_backbone_amplitude,
            self.options.sample_backbone_step,
        )
        assert bba >= bbs > 0

        # Create an array of amplitudes to scan:
        #   We start from stepsize, making sure to stop only after bba.
        #   Also include negative amplitudes.
        # ε to avoid FP errors in arange
        eps = ((bba / bbs) / 2) * np.finfo(float).epsneg  # pylint: disable=no-member
        amplitudes = np.arange(start=bbs, stop=bba + bbs - eps, step=bbs)
        amplitudes = np.concatenate([-amplitudes[::-1], amplitudes])

        # Optimize in torsion space to achieve the target atom position
        optimizer = NullSpaceOptimizer(segment)
        start_coor = atom.coor[0]  # We are working on a single atom.
        torsion_solutions = []
        for amplitude, direction in itertools.product(amplitudes, directions):
            endpoint = start_coor + amplitude * direction
            optimize_result = optimizer.optimize(atom_name, endpoint)
            torsion_solutions.append(optimize_result["x"])

        # Capture starting coordinates for the segment, so that we can restart after every rotator
        starting_coor = segment.coor
        for solution in torsion_solutions:
            optimizer.rotator(solution)
            self._coor_set.append(self.segment[index].coor)
            self._bs.append(self.conformer.b)
            segment.coor = starting_coor

        logger.debug(
            f"[_sample_backbone] Backbone sampling generated {len(self._coor_set)} conformers."
        )
        self._save_intermediate(f"sample_backbone_segment{index:03d}")

    def _sample_angle(self):
        """Sample residue conformations by flexing α-β-γ angle.

        Only operates on residues with large aromatic sidechains
            (Trp, Tyr, Phe, His) where CG is a member of the aromatic ring.
        Here, slight deflections of the ring are likely to lead to better-
            scoring conformers when we scan χ(Cα-Cβ) and χ(Cβ-Cγ).

        This angle does not exist in {Gly, Ala}, and it does not make sense to
            sample this angle in Pro.

        We choose not to do this sampling on smaller amino acids for reason of
            a trade-off in complexity. Sampling the α-β-γ angle increases the
            amount & density of sampled conformations, but is unlikely to yield
            better quality sampling (conformations with good matches to
            electron density). In the case of Arg, the planar aromatic region
            does not start at CG. Later χ angles are more effective at moving
            the guanidinium group.
        """
        # Only operate on aromatics!
        if self.resn not in ("TRP", "TYR", "PHE", "HIS"):
            logger.debug(
                f"[{self.identifier}] Not F/H/W/Y. Cα-Cβ-Cγ angle sampling skipped."
            )
            return

        # Limit active atoms
        active_names = ("N", "CA", "C", "O", "CB", "H", "HA", "CG", "HB2", "HB3")
        selection = self.residue.select("name", active_names)
        self.residue.clear_active()
        self.residue.set_active(selection)
        self.residue.update_clash_mask()
        active_mask = self.residue.active

        # Define sampling range
        angles = np.arange(
            -self.options.sample_angle_range,
            self.options.sample_angle_range + self.options.sample_angle_step,
            self.options.sample_angle_step,
        )

        # Commence sampling, building on each existing conformer in self._coor_set
        new_coor_set = []
        new_bs = []
        for coor in self._coor_set:
            self.residue.coor = coor
<<<<<<< HEAD
            rotator = CBAngleRotator(self.residue)
            for angle in angles:
                rotator(angle)
                coor = self.residue.coor

                # Move on if these coordinates are unsupported by density, or
                # if they cause a clash
                if (self.is_conformer_below_cutoff(coor, active_mask) or
                    self.is_clashing()):
                    continue

                # Valid, non-clashing conformer found!
                new_coor_set.append(self.residue.coor)
                new_bs.append(self.conformer.b)
=======
            # Initialize rotator 
            perp_rotator = CBAngleRotator(self.residue)
            # Rotate about the axis perpendicular to CB-CA and CB-CG vectors
            for perp_angle in angles:
                perp_rotator(perp_angle)
                coor_rotated = self.residue.coor
                # Initialize rotator
                bisec_rotator = BisectingAngleRotator(self.residue)
                # Rotate about the axis bisecting the CA-CA-CG angle for each angle you sample across the perpendicular axis
                for bisec_angle in angles:
                    self.residue.coor = coor_rotated  # Ensure that the second rotation is applied to the updated coordinates from first rotation
                    bisec_rotator(bisec_angle)
                    coor = self.residue.coor

                    # Move on if these coordinates are unsupported by density
                    if self.options.remove_conformers_below_cutoff:
                        values = self.xmap.interpolate(coor[active_mask])
                        mask = self.residue.e[active_mask] != "H"
                        if np.min(values[mask]) < self.options.density_cutoff:
                            continue
    
                    # Move on if these coordinates cause a clash
                    if self.options.external_clash:
                        if self._cd() and self.residue.clashes():
                            continue
                    elif self.residue.clashes():
                        continue
    
                    # Valid, non-clashing conformer found!
                    new_coor_set.append(self.residue.coor)
                    new_bs.append(self.conformer.b)
>>>>>>> 2fbee0d3

        # Update sampled coords
        self._coor_set = new_coor_set
        self._bs = new_bs
        logger.debug(f"Bond angle sampling generated {len(self._coor_set)} conformers.")
        self._save_intermediate(f"sample_angle")

    def _sample_sidechain(self):
        opt = self.options
        start_chi_index = 1

        rotamers = self.residue.rotamers
        rotamers.append(
            [self.residue.get_chi(i) for i in range(1, self.residue.nchi + 1)]
        )
        iteration = 0
        while True:
            chis_to_sample = opt.dofs_per_iteration
            if iteration == 0 and (opt.sample_backbone or opt.sample_angle):
                chis_to_sample = max(1, opt.dofs_per_iteration - 1)
            end_chi_index = min(start_chi_index + chis_to_sample, self.residue.nchi + 1)
            iter_coor_set = []
            iter_b_set = (
                []
            )  # track b-factors so that they can be reset along with the coordinates if too many conformers are generated
            for chi_index in range(start_chi_index, end_chi_index):
                # Set active and passive atoms, since we are iteratively
                # building up the sidechain. This updates the internal
                # clash mask.
                self.residue.active = True
                if chi_index < self.residue.nchi:
                    current = self.residue.get_residue_info("chi-rotate")[chi_index]
                    deactivate = self.residue.get_residue_info("chi-rotate")[chi_index + 1]
                    selection = self.residue.select("name", deactivate)
                    self.residue.set_active(selection, False)
                    bs_atoms = list(set(current) - set(deactivate))  # pylint: disable=unused-variable
                else:
                    bs_atoms = self.residue.get_residue_info("chi-rotate")[chi_index]

                self.residue.update_clash_mask()
                active = self.residue.active

                logger.info(f"Sampling chi: {chi_index} ({self.residue.nchi})")
                new_coor_set = []
                new_bs = []
                n = 0
                ex = 0
                # For each backbone conformation so far:
                for coor, b in zip(self._coor_set, self._bs):
                    self.residue.coor = coor
                    self.residue.b = b
                    chis = [self.residue.get_chi(i) for i in range(1, chi_index)]
                    # Try each rotamer in the library for this backbone conformation:
                    for rotamer in rotamers:
                        if not self.is_same_rotamer(rotamer, chis):
                            continue

                        # Set the chi angle to the standard rotamer value.
                        self.residue.set_chi(chi_index, rotamer[chi_index - 1])

                        # Sample around the neighborhood of the rotamer
                        chi_rotator = ChiRotator(self.residue, chi_index)

                        for angle in self.get_sampling_window():
                            # Rotate around the chi angle, hitting each of the angle values
                            # in our predetermined, generic chi-angle sampling window
                            n += 1
                            chi_rotator(angle)
                            coor = self.residue.coor

                            # See if this (partial) conformer clashes,
                            # based on a density mask
                            if self.is_conformer_below_cutoff(coor, active):
                                ex += 1
                                continue

                            # See if this (partial) conformer clashes (so far),
                            # based on all-atom sterics (if the user wanted that)
                            # Based on that, decide whether to keep or reject this (partial) conformer
                            if not self.is_clashing():
                                if new_coor_set:
                                    rmsd = _get_coordinate_rmsd(self.residue.coor,
                                                                new_coor_set)
                                    if rmsd >= DEFAULT_RMSD_CUTOFF:
                                        new_coor_set.append(self.residue.coor)
                                        new_bs.append(b)
                                    else:
                                        ex += 1
                                else:
                                    new_coor_set.append(self.residue.coor)
                                    new_bs.append(b)
                            else:
                                ex += 1

                iter_coor_set.append(new_coor_set)
                iter_b_set.append(new_bs)
                self._coor_set = new_coor_set
                self._bs = new_bs

            if len(self._coor_set) > MAX_CONFORMERS:
                logger.warning(
                    f"[{self.identifier}] Too many conformers generated ({len(self._coor_set)}). "
                    f"Reverting to a previous iteration of degrees of freedom: item 0. "
                    f"n_coords: {[len(cs) for (cs) in iter_coor_set]}"
                )
                self._coor_set = iter_coor_set[0]
                self._bs = iter_b_set[0]

            if not self._coor_set:
                msg = (
                    "No conformers could be generated. Check for initial "
                    "clashes and density support."
                )
                raise RuntimeError(msg)

            logger.debug(
                f"Side chain sampling generated {len(self._coor_set)} conformers"
            )
            self._save_intermediate(f"sample_sidechain_iter{iteration}")

            self._solve_qp_and_update(f"sample_sidechain_iter{iteration}_qp")

            # MIQP score conformer occupancy
            self.sample_b()
            self._convert()
            self._solve_miqp(
                threshold=self.options.threshold,
                cardinality=None,  # don't enforce strict cardinality constraint, just less-than 1/threshold
                do_BIC_selection=False,  # override (cancel) BIC selection during chi sampling
            )
            self._update_conformers()
            self._save_intermediate(f"sample_sidechain_iter{iteration}_miqp")

            # Check if we are done
            if chi_index == self.residue.nchi:
                break

            # Use the next chi angle as starting point, except when we are in
            # the first iteration and have selected backbone sampling and we
            # are sampling more than 1 dof per iteration
            increase_chi = not (
                (opt.sample_backbone or opt.sample_angle)
                and iteration == 0
                and opt.dofs_per_iteration > 1
            )
            if increase_chi:
                start_chi_index += 1
            iteration += 1

    def tofile(self):
        # Save the individual conformers
        conformers = self.get_conformers()
        for n, conformer in enumerate(conformers, start=1):
            fname = os.path.join(self.directory_name, f"conformer_{n}.pdb")
            conformer.tofile(fname)

        # Make a multiconformer residue
        nconformers = len(conformers)
        if nconformers < 1:
            msg = "No conformers could be generated. " "Check for initial clashes."
            raise RuntimeError(msg)
        mc_residue = Structure.fromstructurelike(conformers[0])
        if nconformers == 1:
            mc_residue.altloc = ""
        else:
            mc_residue.altloc = "A"
            for altloc, conformer in zip(ascii_uppercase[1:], conformers[1:]):
                conformer.altloc = altloc
                mc_residue = mc_residue.combine(conformer)
        mc_residue = mc_residue.reorder()

        # Save the multiconformer residue
        logger.info(f"[{self.identifier}] Saving multiconformer_residue.pdb")
        fname = os.path.join(self.directory_name, f"multiconformer_residue.pdb")
        mc_residue.tofile(fname)


class QFitSegment(_BaseQFit):
    """Determines consistent protein segments based on occupancy and
    density fit"""

    def __init__(self, structure, xmap, options):
        self.segment = structure
        super().__init__(structure, structure, xmap, options, reset_q=False)
        self.options.bic_threshold = self.options.seg_bic_threshold
        self.fragment_length = options.fragment_length
        self.orderings = []
        self.charseq = []

    def __call__(self):
        logger.info(
            f"Average number of conformers before qfit_segment run: "
            f"{self.segment.average_conformers():.2f}"
        )
        # Extract hetatms
        hetatms = self.segment.extract("record", "HETATM")
        # Create an empty structure:
        multiconformers = Structure.fromstructurelike(
            self.segment.extract("altloc", "Z")
        )
        segment = []

        # Construct progress iterator
        residue_groups = self.segment.extract("record", "ATOM").residue_groups
        residue_groups_pbar = tqdm.tqdm(
            residue_groups,
            total=self.segment.n_residues(),
            desc="Building segments",
            unit="res",
            leave=True,
        )

        # Iterate over all residue groups
        for rg in residue_groups_pbar:
            if rg.resn[0] not in ROTAMERS:
                multiconformers = multiconformers.combine(rg)
                continue
            altlocs = np.unique(rg.altloc)
            naltlocs = len(altlocs)
            input_conformers = []
            is_single_calpha = True
            is_single_oxygen = True
            calpha_pos = None
            oxygen_pos = None
            for altloc in altlocs:
                if altloc == "" and naltlocs > 1:
                    continue
                conformer = Structure.fromstructurelike(
                    rg.extract("altloc", (altloc, ""))
                )
                if is_single_calpha and is_single_oxygen:
                    mask = np.isin(conformer.name, ["CA", "O"])
                    if np.sum(mask) > 2:
                        logger.warning(
                            f"Conformer {altloc} of residue "
                            f"{rg.resi[0]} has more than one coordinate "
                            f"for CA/O atoms."
                        )
                        mask = mask[:2]
                    calpha_next, oxygen_next = list(conformer.coor[mask])
                    if calpha_pos is None:
                        calpha_pos, oxygen_pos = calpha_next, oxygen_next
                    else:
                        calpha_norm = np.linalg.norm(calpha_pos - calpha_next)
                        is_single_calpha = calpha_norm <= 0.05
                        oxy_norm = np.linalg.norm(oxygen_pos - oxygen_next)
                        is_single_oxygen = oxy_norm <= 0.05
                input_conformers.append(conformer)

            # Check to see if the residue has a single conformer:
            if naltlocs == 1:
                print(f"Found single conformer for {self.segment}")
                # Process the existing segment
                if len(segment) > 0:
                    for path in self.find_paths(segment):
                        multiconformers = multiconformers.combine(path)
                print(multiconformers.natoms)
                segment = []
                # Set the occupancy of all atoms of the residue to 1
                rg.q = np.ones_like(rg.q)
                # Add the single conformer residue to the
                # existing multiconformer:
                multiconformers = multiconformers.combine(rg)
                print(f"Final {multiconformers.natoms}")

            # Check if we need to collapse the backbone
            elif is_single_calpha and is_single_oxygen:
                # Process the existing segment
                if len(segment) > 0:
                    for path in self.find_paths(segment):
                        multiconformers = multiconformers.combine(path)
                segment = []
                collapsed = input_conformers[:]
                for multi in collapsed:
                    multiconformers = multiconformers.combine(
                        multi.collapse_backbone(multi.resi[0], multi.chain[0])
                    )

            else:
                segment.append(input_conformers)

        # Teardown progress bar
        residue_groups_pbar.close()
        print(f"Now {multiconformers.natoms}")

        if len(segment) > 0:
            logger.debug(f"Running find_paths for segment of length {len(segment)}")
            for path in self.find_paths(segment):
                print(f"combining {path}")
                multiconformers = multiconformers.combine(path)

        logger.info(
            f"Average number of conformers after qfit_segment run: "
            f"{multiconformers.average_conformers():.2f}"
        )
        multiconformers = multiconformers.reorder()
        #         multiconformers = multiconformers.remove_identical_conformers(
        #             self.options.rmsd_cutoff
        #         )
        multiconformers = multiconformers.normalize_occupancy()
        logger.info(
            f"Average number of conformers after removal of identical conformers: "
            f"{multiconformers.average_conformers():.2f}"
        )

        # Build an instance of Relabeller
        relab_options = RelabellerOptions()
        relab_options.apply_command_args(
            self.options
        )  # Update RelabellerOptions with QFitSegmentOptions
        relabeller = Relabeller(multiconformers, relab_options)
        multiconformers = relabeller.run()
        multiconformers = multiconformers.combine(hetatms)
        multiconformers = multiconformers.reorder()
        return multiconformers

    def find_paths(self, segment_original):
        segment = segment_original[:]
        fl = self.fragment_length
        possible_conformers = list(map(chr, range(65, 90)))
        possible_conformers = possible_conformers[
            0 : int(round(1.0 / self.options.threshold))
        ]

        while len(segment) > 1:
            n = len(segment)

            fragment_multiconformers = [segment[i : i + fl] for i in range(0, n, fl)]
            segment = []
            for fragment_multiconformer in fragment_multiconformers:
                fragments = []
                # Create all combinations of alternate residue conformers
                for fragment_conformer in itertools.product(*fragment_multiconformer):
                    fragment = fragment_conformer[0].set_backbone_occ()
                    for element in fragment_conformer[1:]:
                        fragment = fragment.combine(element.set_backbone_occ())
                    combine = True
                    for fragment2 in fragments:
                        if calc_rmsd(fragment.coor, fragment2.coor) < 0.05:
                            combine = False
                            break
                    if combine:
                        fragments.append(fragment)

                # We have the fragments, select consistent optimal set
                self._update_transformer(fragments[0])
                self._coor_set = [fragment.coor for fragment in fragments]
                self._bs = [fragment.b for fragment in fragments]

                # QP score segment occupancy
                self._convert()
                self._solve_qp()

                # Run MIQP in a loop, removing the most similar conformer until a solution is found
                while True:
                    # Update conformers
                    fragments = np.array(fragments)
                    mask = self._occupancies >= MIN_OCCUPANCY

                    # Drop conformers below cutoff
                    _resi_list = list(fragments[0].residues)
                    logger.debug(
                        f"Removing {np.sum(np.invert(mask))} conformers from "
                        f"fragment {_resi_list[0].shortcode}--{_resi_list[-1].shortcode}"
                    )
                    fragments = fragments[mask]
                    self.sample_b()
                    self._occupancies = self._occupancies[mask]
                    self._coor_set = [fragment.coor for fragment in fragments]
                    self._bs = [fragment.b for fragment in fragments]

                    try:
                        # MIQP score segment occupancy
                        self._convert()
                        self._solve_miqp(
                            threshold=self.options.threshold,
                            cardinality=self.options.cardinality,
                            segment=True,
                        )
                    except SolverError:
                        # MIQP failed and we need to remove conformers that are close to each other
                        logger.debug("MIQP failed, dropping a fragment-conformer")
                        self._zero_out_most_similar_conformer()  # Remove conformer
                        self._save_intermediate(prefix="cplex_kept")
                        continue
                    else:
                        # No Exceptions here! Solvable!
                        break

                # Update conformers for the last time
                mask = self._occupancies >= MIN_OCCUPANCY

                # Drop conformers below cutoff
                _resi_list = list(fragments[0].residues)
                logger.debug(
                    f"Removing {np.sum(np.invert(mask))} conformers from "
                    f"fragment {_resi_list[0].shortcode}--{_resi_list[-1].shortcode}"
                )
                for fragment, occ in zip(fragments[mask], self._occupancies[mask]):
                    fragment.q = occ
                segment.append(fragments[mask])

        for path, altloc in zip(segment[0], possible_conformers):
            path.altloc = altloc
        return segment[0]

    def print_paths(self, segment):
        # Calculate the path matrix:
        for k, fragment in enumerate(segment):
            path = []
            for i, residue_altloc in enumerate(fragment.altloc):
                if fragment.name[i] == "CA":
                    path.append(residue_altloc)
                    # coor.append(fragment.coor[i])
            logger.info(f"Path {k+1}:\t{path}\t{fragment.q[-1]}")


class QFitLigand(_BaseQFit):
    def __init__(self, ligand, receptor, xmap, options):
        # Initialize using the base qfit class
        super().__init__(ligand, receptor, xmap, options)

        # These lists will be used to combine coor_sets output for
        # each of the clusters that we sample:
        self._all_coor_set = []
        self._all_bs = []

        # Populate useful attributes:
        self.ligand = ligand
        self.receptor = receptor
        self._trans_box = [(-0.2, 0.21, 0.1)] * 3
        self._bs = [self.ligand.b]

        # External clash detection:
        self._cd = ClashDetector(
            ligand, receptor, scaling_factor=self.options.clash_scaling_factor
        )

        # Determine which roots to start building from
        self._rigid_clusters = ligand.rigid_clusters()
        self.roots = None
        if self.roots is None:
            self._clusters_to_sample = []
            for cluster in self._rigid_clusters:
                nhydrogen = (self.ligand.e[cluster] == "H").sum()
                if len(cluster) - nhydrogen > 1:
                    self._clusters_to_sample.append(cluster)
        logger.debug(f"Number of clusters to sample: {len(self._clusters_to_sample)}")

        # Initialize the transformer
        if options.subtract:
            self._subtract_transformer(self.ligand, self.receptor)
        self._update_transformer(self.ligand)
        self._starting_coor_set = [ligand.coor.copy()]
        self._starting_bs = [ligand.b.copy()]
        self._sampling_range = np.deg2rad(
            np.arange(0, 360, self.options.sample_ligand_stepsize)
        )

    @property
    def primary_entity(self):
        return self.ligand

    def run(self):
        for self._cluster_index, self._cluster in enumerate(self._clusters_to_sample):
            self._coor_set = list(self._starting_coor_set)
            if self.options.local_search:
                logger.info("Starting local search")
                self._local_search()
            self._coor_set.append(self._starting_coor_set)
            self.ligand.active = True
            logger.info("Starting sample internal dofs")
            self._sample_internal_dofs()
            self._all_coor_set += self._coor_set
            self._all_bs += self._bs
            prefix_tmp = "run_" + str(self._cluster)
            self._write_intermediate_conformers(prefix=prefix_tmp)
            logger.info(f"Number of conformers: {len(self._coor_set)}")
            logger.info(f"Number of final conformers: {len(self._all_coor_set)}")

        # Find consensus across roots:
        self.conformer = self.ligand
        self.ligand.q = 1.0
        self.ligand.active = True
        self._coor_set = self._all_coor_set
        self._bs = self._all_bs
        if len(self._coor_set) < 1:
            logger.error("qFit-ligand failed to produce a valid conformer.")
            return

        # QP score conformer occupancy
        self._solve_qp_and_update("new_ligand_tmp")
        if len(self._coor_set) < 1:
            print(
                f"{self.ligand.resn[0]}: QP {self._cluster_index}: {len(self._coor_set)} conformers"
            )
            return

        # MIQP score conformer occupancy
        logger.info("Solving MIQP within run.")
        self._solve_miqp_and_update(prefix="miqp_solution")

    def _local_search(self):
        """Perform a local rigid body search on the cluster."""

        # Set occupancies of rigid cluster and its direct neighboring atoms to
        # 1 for clash detection and MIQP
        self.ligand.set_active()
        center = self.ligand.coor[self._cluster].mean(axis=0)
        new_coor_set = []
        new_bs = []
        for coor, b in zip(self._coor_set, self._bs):
            self.ligand.coor = coor
            self.ligand.b = b
            rotator = GlobalRotator(self.ligand, center=center)
            for rotmat in RotationSets.get_local_set():
                rotator(rotmat)
                translator = Translator(self.ligand)
                iterator = itertools.product(
                    *[np.arange(*trans) for trans in self._trans_box]
                )
                for translation in iterator:
                    translator(translation)
                    new_coor = self.ligand.coor
                    active_mask = np.full(len(new_coor), True)
                    if self.is_conformer_below_cutoff(new_coor, active_mask):
                        continue

                    if not self.is_clashing():
                        if new_coor_set:
                            rmsd = _get_coordinate_rmsd(new_coor, new_coor_set)
                            if rmsd >= self.options.rmsd_cutoff:
                                new_coor_set.append(new_coor)
                                new_bs.append(b)
                        else:
                            new_coor_set.append(new_coor)
                            new_bs.append(b)

        self.ligand.active = False
        ligand_sel = self.ligand.selection.as_numpy_array()
        selection = ligand_sel[self._cluster]
        self.ligand.set_active(selection)
        for atom in self._cluster:
            atom_sel = ligand_sel[self.ligand.connectivity[atom]]
            self.ligand.set_active(atom_sel)
        self.conformer = self.ligand
        self._coor_set = new_coor_set
        self._bs = new_bs
        if len(self._coor_set) < 1:
            logger.warning(
                f"{self.ligand.resn[0]}: "
                f"Local search {self._cluster_index}: {len(self._coor_set)} conformers"
            )
            return

        self._solve_qp_and_update(prefix="localsearch_ligand_qp")
        if len(self._coor_set) < 1:
            logger.warning(
                f"{self.ligand.resn[0]}: "
                f"Local search QP {self._cluster_index}: {len(self._coor_set)} conformers"
            )
            return

        self._solve_miqp_and_update(prefix="localsearch_ligand_miqp")

    def _sample_internal_dofs(self):
        opt = self.options
        bond_order = BondOrder(self.ligand, self._cluster[0])
        bonds = bond_order.order
        nbonds = len(bonds)

        starting_bond_index = 0

        sel_str = f"chain {self.ligand.chain[0]} and resi {self.ligand.resi[0]}"
        if self.ligand.icode[0]:
            sel_str = f"{sel_str} and icode {self.ligand.icode[0]}"
        iteration = 1
        while True:
            if (
                iteration == 1
                and self.options.local_search
                and self.options.dofs_per_iteration > 1
            ):
                end_bond_index = (
                    starting_bond_index + self.options.dofs_per_iteration - 1
                )
            else:
                end_bond_index = min(
                    starting_bond_index + self.options.dofs_per_iteration, nbonds
                )
            self.ligand.active = True
            for bond_index in range(starting_bond_index, end_bond_index):
                nbonds_sampled = bond_index + 1

                bond = bonds[bond_index]
                atoms = [self.ligand.name[bond[0]], self.ligand.name[bond[1]]]
                new_coor_set = []
                new_bs = []
                for coor, b in zip(self._coor_set, self._bs):
                    self.ligand.coor = coor
                    self.ligand.b = b
                    rotator = BondRotator(self.ligand, *atoms)
                    for angle in self._sampling_range:
                        new_coor = rotator(angle)
                        if opt.remove_conformers_below_cutoff:
                            values = self.xmap.interpolate(
                                new_coor[self.ligand.active]
                            )
                            mask = self.ligand.e[self.ligand.active] != "H"
                            if np.min(values[mask]) < self.options.density_cutoff:
                                continue

                        if not self.is_clashing():
                            if new_coor_set:
                                rmsd = _get_coordinate_rmsd(new_coor,
                                                            new_coor_set)
                                if rmsd >= self.options.rmsd_cutoff:
                                    new_coor_set.append(new_coor)
                                    new_bs.append(b)
                            else:
                                new_coor_set.append(new_coor)
                                new_bs.append(b)

                self._coor_set = new_coor_set
                self._bs = new_bs

            self.ligand.active = False
            active = np.zeros_like(self.ligand.active, dtype=bool)
            # Activate all the atoms of the ligand that have been sampled
            # up until the bond we are currently sampling:
            for cluster in self._rigid_clusters:
                for sampled_bond in bonds[:nbonds_sampled]:
                    if sampled_bond[0] in cluster or sampled_bond[1] in cluster:
                        active[cluster] = True
                        for atom in cluster:
                            active[self.ligand.connectivity[atom]] = True
            self.ligand.active = active
            self.conformer = self.ligand

            logger.info(f"Nconf: {len(self._coor_set)}")

            if len(self._coor_set) < 1:
                logger.warning(
                    f"{self.ligand.resn[0]}: "
                    f"DOF search cluster {self._cluster_index} iteration {iteration}: "
                    f"{len(self._coor_set)} conformers."
                )
                return

            self._solve_qp_and_update(f"sample_ligand_iter{iteration}_qp")
            if len(self._coor_set) < 1:
                logger.warning(
                    f"{self.ligand.resn[0]}: "
                    f"QP search cluster {self._cluster_index} iteration {iteration}: "
                    f"{len(self._coor_set)} conformers"
                )
                return

            self._solve_miqp_and_update(f"sample_ligand_iter{iteration}_miqp")

            # Check if we are done
            if end_bond_index == nbonds:
                break

            # Go to the next bonds to be sampled
            if (
                iteration == 1
                and self.options.local_search
                and self.options.dofs_per_iteration > 1
            ):
                starting_bond_index += self.options.dofs_per_iteration - 1
            else:
                starting_bond_index += self.options.dofs_per_iteration
            iteration += 1<|MERGE_RESOLUTION|>--- conflicted
+++ resolved
@@ -8,26 +8,15 @@
 import numpy as np
 import tqdm
 
-<<<<<<< HEAD
 from .backbone import NullSpaceOptimizer
 from .phenix_refine import run_phenix_aniso
 from .relabel import RelabellerOptions, Relabeller
-from .samplers import ChiRotator, CBAngleRotator, BondRotator
+from .samplers import ChiRotator, CBAngleRotator, BondRotator, BisectingAngleRotator
 from .samplers import GlobalRotator
 from .samplers import RotationSets, Translator
-from .solvers import QPSolver, MIQPSolver, SolverError
+from .solvers import SolverError, get_qp_solver_class, get_miqp_solver_class
 from .structure import Structure, Segment, calc_rmsd
 from .structure.clash import ClashDetector
-=======
-from .backbone import NullSpaceOptimizer, adp_ellipsoid_axes
-from .clash import ClashDetector
-from .samplers import ChiRotator, CBAngleRotator, BondRotator, BisectingAngleRotator
-from .samplers import CovalentBondRotator, GlobalRotator
-from .samplers import RotationSets, Translator
-from .solvers import SolverError, get_qp_solver_class, get_miqp_solver_class
-from .structure import Structure, _Segment, calc_rmsd
-from .structure.residue import residue_type
->>>>>>> 2fbee0d3
 from .structure.ligand import BondOrder
 from .structure.residue import residue_type
 from .structure.rotamers import ROTAMERS
@@ -40,15 +29,7 @@
 logger = logging.getLogger(__name__)
 
 MIQPSolutionStats = namedtuple(
-<<<<<<< HEAD
-    "MIQPSolutionStats", ["threshold", "BIC", "rss", "objective", "weights"]
-)
-
-MIQPSolutionStats = namedtuple(
-    "MIQPSolutionStats", ["threshold", "BIC", "rss", "objective", "weights"]
-=======
     "MIQPSolutionStats", ["threshold", "BIC", "rss", "objective_value", "weights"]
->>>>>>> 2fbee0d3
 )
 
 DEFAULT_RMSD_CUTOFF = 0.01
@@ -156,6 +137,8 @@
 
 class _BaseQFit(ABC):
     def __init__(self, conformer, structure, xmap, options, reset_q=True):
+        assert options.qp_solver is not None
+        assert options.miqp_solver is not None
         self.options = options
         self._set_data(conformer, structure, xmap, reset_q=reset_q)
         if self.options.em == True:
@@ -316,36 +299,21 @@
     def _solve_qp(self):
         # Create and run solver
         logger.info("Solving QP")
-<<<<<<< HEAD
-        solver = QPSolver(self._target,
-                          self._models,
-                          use_cplex=self.options.cplex)
-        solver.solve()  # pylint: disable=no-member
-=======
         qp_solver_class = get_qp_solver_class(self.options.qp_solver)
         solver = qp_solver_class(self._target, self._models)
         solver.solve_qp()
->>>>>>> 2fbee0d3
 
         # Update occupancies from solver weights
         self._occupancies = solver.weights  # pylint: disable=no-member
 
         # Return solver's objective value (|ρ_obs - Σ(ω ρ_calc)|)
-<<<<<<< HEAD
-        return solver.obj_value  # pylint: disable=no-member
-=======
         return solver.objective_value
->>>>>>> 2fbee0d3
 
     def _solve_miqp(
         self,
         cardinality,
         threshold,
-<<<<<<< HEAD
-        loop_range=(0.5, 0.4, 0.33, 0.3, 0.25, 0.2),
-=======
         loop_range=[1.0, 0.5, 0.33, 0.25, 0.2],
->>>>>>> 2fbee0d3
         do_BIC_selection=None,
         segment=None,
     ):
@@ -358,14 +326,8 @@
 
         # Create solver
         logger.info("Solving MIQP")
-<<<<<<< HEAD
-        solver = MIQPSolver(self._target,
-                            self._models,
-                            use_cplex=self.options.cplex)
-=======
         miqp_solver_class = get_miqp_solver_class(self.options.miqp_solver)
         solver = miqp_solver_class(self._target, self._models)
->>>>>>> 2fbee0d3
 
         # Threshold selection by BIC:
         if do_BIC_selection:
@@ -373,26 +335,15 @@
             # to determine if the better fit (RSS) justifies the use of a more complex model (k)
             miqp_solutions = []
             for threshold in loop_range:
-<<<<<<< HEAD
-                solver.solve(cardinality=None, threshold=threshold)  # pylint: disable=no-member
-                rss = solver.obj_value * self._voxel_volume  # pylint: disable=no-member
-=======
                 solver.solve_miqp(cardinality=None, threshold=threshold)
                 rss = solver.objective_value * self._voxel_volume
->>>>>>> 2fbee0d3
                 n = len(self._target)
                 natoms = self._coor_set[0].shape[0]
                 nconfs = np.sum(solver.weights >= MIN_OCCUPANCY)  # pylint: disable=no-member
                 model_params_per_atom = 3 + int(self.options.sample_bfactors)
-<<<<<<< HEAD
-                # 0.95 hyperparameter in put in here since we are almost always
-                # over penalizing
-                k = model_params_per_atom * natoms * nconfs * 0.95
-=======
                 k = (
                     model_params_per_atom * natoms * nconfs * 1.5
                 )  #hyperparameter 1.5 determined to be the best cut off between too many conformations and improving Rfree
->>>>>>> 2fbee0d3
                 if segment is not None:
                     k = nconfs  # for segment, we only care about the number of conformations come out of MIQP. Considering atoms penalizes this too much
                 BIC = n * np.log(rss / n) + k * np.log(n)
@@ -400,13 +351,8 @@
                     threshold=threshold,
                     BIC=BIC,
                     rss=rss,
-<<<<<<< HEAD
-                    objective=solver.obj_value.copy(),  # pylint: disable=no-member
-                    weights=solver.weights.copy(),  # pylint: disable=no-member
-=======
                     objective_value=solver.objective_value.copy(),
                     weights=solver.weights.copy(),
->>>>>>> 2fbee0d3
                 )
                 miqp_solutions.append(solution)
 
@@ -414,28 +360,15 @@
             miqp_solution_lowest_bic = min(miqp_solutions, key=lambda sol: sol.BIC)
             self._occupancies = miqp_solution_lowest_bic.weights  # pylint: disable=no-member
             # Return solver's objective value (|ρ_obs - Σ(ω ρ_calc)|)
-<<<<<<< HEAD
-            return miqp_solution_lowest_bic.objective  # pylint: disable=no-member
-
-        else:
-            # Run solver with specified parameters
-            solver.solve(cardinality=cardinality, threshold=threshold)  # pylint: disable=no-member
-=======
             return miqp_solution_lowest_bic.objective_value
 
         else:
             # Run solver with specified parameters
             solver.solve_miqp(cardinality=cardinality, threshold=threshold)
-
->>>>>>> 2fbee0d3
             # Update occupancies from solver weights
             self._occupancies = solver.weights  # pylint: disable=no-member
             # Return solver's objective value (|ρ_obs - Σ(ω ρ_calc)|)
-<<<<<<< HEAD
-            return solver.obj_value  # pylint: disable=no-member
-=======
             return solver.objective_value
->>>>>>> 2fbee0d3
 
     def sample_b(self):
         """Create copies of conformers that vary in B-factor.
@@ -1023,22 +956,6 @@
         new_bs = []
         for coor in self._coor_set:
             self.residue.coor = coor
-<<<<<<< HEAD
-            rotator = CBAngleRotator(self.residue)
-            for angle in angles:
-                rotator(angle)
-                coor = self.residue.coor
-
-                # Move on if these coordinates are unsupported by density, or
-                # if they cause a clash
-                if (self.is_conformer_below_cutoff(coor, active_mask) or
-                    self.is_clashing()):
-                    continue
-
-                # Valid, non-clashing conformer found!
-                new_coor_set.append(self.residue.coor)
-                new_bs.append(self.conformer.b)
-=======
             # Initialize rotator 
             perp_rotator = CBAngleRotator(self.residue)
             # Rotate about the axis perpendicular to CB-CA and CB-CG vectors
@@ -1053,24 +970,15 @@
                     bisec_rotator(bisec_angle)
                     coor = self.residue.coor
 
-                    # Move on if these coordinates are unsupported by density
-                    if self.options.remove_conformers_below_cutoff:
-                        values = self.xmap.interpolate(coor[active_mask])
-                        mask = self.residue.e[active_mask] != "H"
-                        if np.min(values[mask]) < self.options.density_cutoff:
-                            continue
-    
-                    # Move on if these coordinates cause a clash
-                    if self.options.external_clash:
-                        if self._cd() and self.residue.clashes():
-                            continue
-                    elif self.residue.clashes():
+                    # Move on if these coordinates are unsupported by density,
+                    # or if they cause a clash
+                    if (self.is_conformer_below_cutoff(coor, active_mask) or
+                        self.is_clashing()):
                         continue
-    
+
                     # Valid, non-clashing conformer found!
                     new_coor_set.append(self.residue.coor)
                     new_bs.append(self.conformer.b)
->>>>>>> 2fbee0d3
 
         # Update sampled coords
         self._coor_set = new_coor_set
