--- conflicted
+++ resolved
@@ -1601,10 +1601,6 @@
                 num_conf_for_method = round(num_gen_conformers / 5)
             elif length_branching <= 30:
                 num_conf_for_method = round(num_gen_conformers / 4)
-<<<<<<< HEAD
-
-=======
->>>>>>> 26b63162
         self.num_conf_for_method = num_conf_for_method
 
         # Run conformer generation functions in parallel
