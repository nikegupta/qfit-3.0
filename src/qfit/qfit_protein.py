import gc
from .qfit import QFitOptions
from .qfit import QFitRotamericResidue
from .qfit import QFitSegment
import multiprocessing as mp
from tqdm import tqdm
import os.path
import os
import sys
import numpy as np
import time
import argparse
from .custom_argparsers import (
    ToggleActionFlag,
    CustomHelpFormatter,
    ValidateMapFileArgument,
    ValidateStructureFileArgument,
)
import logging
import traceback
import pandas as pd
import itertools as itl
from .logtools import (
    setup_logging,
    log_run_info,
    poolworker_setup_logging,
    QueueListener,
)
from . import MapScaler, Structure, XMap
from .solvers import available_qp_solvers, available_miqp_solvers
from .structure.rotamers import ROTAMERS


logger = logging.getLogger(__name__)
os.environ["OMP_NUM_THREADS"] = "1"


def build_argparser():
    p = argparse.ArgumentParser(
        formatter_class=CustomHelpFormatter, description=__doc__
    )

    p.add_argument(
        "map",
        help="Density map in CCP4 or MRC format, or an MTZ file "
        "containing reflections and phases. For MTZ files "
        "use the --label options to specify columns to read. "
        "For CCP4 files, use the -r to specify resolution.",
        type=str,
        action=ValidateMapFileArgument,
    )
    p.add_argument(
        "structure",
        help="PDB-file containing structure.",
        type=str,
        action=ValidateStructureFileArgument,
    )

    p.add_argument(
        "-em",
        "--cryo_em",
        action="store_true",
        dest="em",
        help="Run qFit with EM options",
    )
    p.add_argument(
        "--residue",
        type=str,
        help="If selected will run qFit Residue"
        "Chain, residue id, and optionally insertion code for "
        "residue in structure, e.g. A,105, or A,105:A.",
    )

    # Map options
    p.add_argument(
        "-l",
        "--label",
        default="2FOFCWT,PH2FOFCWT",
        metavar="<F,PHI>",
        help="MTZ column labels to build density",
    )
    p.add_argument(
        "-r",
        "--resolution",
        default=None,
        metavar="<float>",
        type=float,
        help="Map resolution (Å) (only use when providing CCP4 map files)",
    )
    p.add_argument(
        "-m",
        "--resolution-min",
        default=None,
        metavar="<float>",
        type=float,
        help="Lower resolution bound (Å) (only use when providing CCP4 map files)",
    )
    p.add_argument(
        "-sb",
        "--no-sampling-b",
        action="store_false",
        dest="sample_bfactors",
        help="Do not sample b-factors within qFit",
    )
    p.add_argument(
        "-o",
        "--omit",
        action="store_true",
        help="Treat map file as an OMIT map in map scaling routines",
    )

    # Map prep options
    p.add_argument(
        "--scale",
        action=ToggleActionFlag,
        dest="scale",
        default=True,
        help="Scale density",
    )
    p.add_argument(
        "-sv",
        "--scale-rmask",
        dest="scale_rmask",
        default=1.0,
        metavar="<float>",
        type=float,
        help="Scaling factor for soft-clash mask radius",
    )
    p.add_argument(
        "-dc",
        "--density-cutoff",
        default=0.3,
        metavar="<float>",
        type=float,
        help="Density values below this value are set to <density-cutoff-value>",
    )
    p.add_argument(
        "-dv",
        "--density-cutoff-value",
        default=-1,
        metavar="<float>",
        type=float,
        help="Density values below <density-cutoff> are set to this value",
    )
    p.add_argument(
        "--subtract",
        action=ToggleActionFlag,
        dest="subtract",
        default=True,
        help="Subtract Fcalc of neighboring residues when running qFit",
    )
    p.add_argument(
        "-pad",
        "--padding",
        default=8.0,
        metavar="<float>",
        type=float,
        help="Padding size for map creation",
    )
    p.add_argument(
        "--waters-clash",
        action=ToggleActionFlag,
        dest="waters_clash",
        default=True,
        help="Consider waters for soft clash detection",
    )

    # Sampling options
    p.add_argument(
        "--backbone",
        action=ToggleActionFlag,
        dest="sample_backbone",
        default=True,
        help="Sample backbone using inverse kinematics",
    )
    p.add_argument(
        "-bbs",
        "--backbone-step",
        default=0.1,
        dest="sample_backbone_step",
        metavar="<float>",
        type=float,
        help="Stepsize for the amplitude of backbone sampling (Å)",
    )
    p.add_argument(
        "-bba",
        "--backbone-amplitude",
        default=0.3,
        dest="sample_backbone_amplitude",
        metavar="<float>",
        type=float,
        help="Maximum backbone amplitude (Å)",
    )
    p.add_argument(
        "-bbv",
        "--backbone-sigma",
        default=0.125,
        dest="sample_backbone_sigma",
        metavar="<float>",
        type=float,
        help="Backbone sampling displacement (Å)",
    )
    p.add_argument(
        "--sample-angle",
        action=ToggleActionFlag,
        dest="sample_angle",
        default=True,
        help="Sample CA-CB-CG angle for aromatic F/H/W/Y residues",
    )
    p.add_argument(
        "-sas",
        "--sample-angle-step",
        default=3.75,
        dest="sample_angle_step",
        metavar="<float>",
        type=float,
        help="CA-CB-CG bond angle sampling step in degrees",
    )
    p.add_argument(
        "-sar",
        "--sample-angle-range",
        default=7.5,
        dest="sample_angle_range",
        metavar="<float>",
        type=float,
        help="CA-CB-CG bond angle sampling range in degrees [-x,x]",
    )
    p.add_argument(
        "--sample-rotamers",
        action=ToggleActionFlag,
        dest="sample_rotamers",
        default=True,
        help="Sample sidechain rotamers",
    )
    p.add_argument(
        "-b",
        "--dofs-per-iteration",
        default=1,
        metavar="<int>",
        type=int,
        help="Number of internal degrees that are sampled/built per iteration",
    )
    p.add_argument(
        "-s",
        "--dihedral-stepsize",
        default=6,
        metavar="<float>",
        type=float,
        help="Stepsize for dihedral angle sampling in degrees",
    )
    p.add_argument(
        "-rn",
        "--rotamer-neighborhood",
        default=24,
        metavar="<float>",
        type=float,
        help="Chi dihedral-angle sampling range around each rotamer in degrees [-x,x]",
    )
    p.add_argument(
        "--remove-conformers-below-cutoff",
        action="store_true",
        dest="remove_conformers_below_cutoff",
        help="Remove conformers during sampling that have atoms "
        "with no density support, i.e. atoms are positioned "
        "at density values below <density-cutoff>",
    )
    p.add_argument(
        "-cf",
        "--clash-scaling-factor",
        default=0.75,
        metavar="<float>",
        type=float,
        help="Set clash scaling factor",
    )
    p.add_argument(
        "-ec",
        "--external-clash",
        action="store_true",
        dest="external_clash",
        help="Enable external clash detection during sampling",
    )
    p.add_argument(
        "-bs",
        "--bulk-solvent-level",
        default=0.3,
        metavar="<float>",
        type=float,
        help="Bulk solvent level in absolute values",
    )
    p.add_argument(
        "-c",
        "--cardinality",
        default=5,
        metavar="<int>",
        type=int,
        help="Cardinality constraint used during MIQP",
    )
    p.add_argument(
        "-t",
        "--threshold",
        default=0.2,
        metavar="<float>",
        type=float,
        help="Threshold constraint used during MIQP",
    )
    p.add_argument(
        "-hy",
        "--hydro",
        action="store_true",
        dest="hydro",
        help="Include hydrogens during calculations",
    )
    p.add_argument(
        "-rmsd",
        "--rmsd-cutoff",
        default=0.01,
        metavar="<float>",
        type=float,
        help="RMSD cutoff for removal of identical conformers",
    )
    p.add_argument(
        "--threshold-selection",
        dest="bic_threshold",
        action=ToggleActionFlag,
        default=True,
        help="Use BIC to select the most parsimonious MIQP threshold",
    )
    p.add_argument(
        "-p",
        "--nproc",
        type=int,
        default=1,
        metavar="<int>",
        help="Number of processors to use",
    )

    # Solver options
    p.add_argument(
        "--qp-solver",
        dest="qp_solver",
        choices=available_qp_solvers.keys(),
        default=next(iter(available_qp_solvers.keys())),
        help="Select the QP solver",
    )
    p.add_argument(
        "--miqp-solver",
        dest="miqp_solver",
        choices=available_miqp_solvers.keys(),
        default=next(iter(available_miqp_solvers.keys())),
        help="Select the MIQP solver",
    )

    # qFit Segment options
    p.add_argument(
        "--only-segment",
        action="store_true",
        dest="only_segment",
        help="Only perform qfit segment",
    )
    p.add_argument(
        "-f",
        "--fragment-length",
        default=4,
        dest="fragment_length",
        metavar="<int>",
        type=int,
        help="Fragment length used during qfit_segment",
    )
    p.add_argument(
        "--segment-threshold-selection",
        action=ToggleActionFlag,
        dest="seg_bic_threshold",
        default=True,
        help="Use BIC to select the most parsimonious MIQP threshold (segment)",
    )

    # EM options
    p.add_argument(
        "-q",
        "--qscore",
        help="Q-score text output file",
    )
    p.add_argument(
        "-q_cutoff",
        "--qscore_cutoff",
        help="Q-score value where we should not model in alternative conformers.",
        default=0.7,
    )

    # Output options
    p.add_argument(
        "-d",
        "--directory",
        default=".",
        metavar="<dir>",
        type=os.path.abspath,
        help="Directory to store results",
    )
    p.add_argument("-v", "--verbose", action="store_true", help="Be verbose")
    p.add_argument(
        "--debug", action="store_true", help="Log as much information as possible"
    )
    p.add_argument(
        "--write_intermediate_conformers",
        action="store_true",
        help="Write intermediate structures to file (useful with debugging)",
    )
    p.add_argument("--pdb", help="Name of the input PDB")

    return p


class QFitProtein:
    def __init__(self, structure, xmap, options):
        self.xmap = xmap
        self.structure = structure
        self.options = options

    def run(self):
        if self.options.pdb is not None:
            self.pdb = self.options.pdb + "_"
        else:
            self.pdb = ""
<<<<<<< HEAD
        # Get information about all backbone atoms. If the input structure has multiple backbones, we will initiate backbone sampling (and all residue sampling) using all backbone coordinates
        if self.options.residue is not None:
            chainid, resi = self.options.residue.split(",")
=======
>>>>>>> 251b2e2e

        if self.options.residue is not None:  # run qFit residue
            multiconformer = self._run_qfit_residue_parallel()
        elif self.options.only_segment:
            multiconformer = self._run_qfit_segment(self.structure)
        else:
            multiconformer = self._run_qfit_residue_parallel()
            multiconformer = self._run_qfit_segment(multiconformer)
        return multiconformer

    def get_map_around_substructure(self, substructure):
        """Make a subsection of the map near the substructure.

        Args:
            substructure (qfit.structure.base_structure._BaseStructure):
                a substructure to carve a map around, commonly a Residue

        Returns:
            qfit.volume.XMap: a new (smaller) map
        """
        return self.xmap.extract(substructure.coor, padding=self.options.padding)

    def _run_qfit_residue_parallel(self):
        """Run qfit independently over all residues."""
        # This function hands out the job in parallel to a Pool of Workers.
        # To create Workers, we will use "forkserver" where possible,
        #     and default to "spawn" elsewhere (e.g. on Windows).
        try:
            ctx = mp.get_context(method="forkserver")
        except ValueError:
            ctx = mp.get_context(method="spawn")

        # Extract non-protein atoms
        self.hetatms = self.structure.extract("record", "HETATM", "==")
        waters = self.structure.extract("record", "ATOM", "==")
        waters = waters.extract("resn", "HOH", "==")
        self.hetatms = self.hetatms.combine(waters)

        # Create a list of residues from single conformations of proteinaceous residues.
        # If we were to loop over all single_conformer_residues, then we end up adding HETATMs in two places
        #    First as we combine multiconformer_residues into multiconformer_model (because they won't be in ROTAMERS)
        #    And then as we re-combine HETATMs back into the multiconformer_model.
        if self.options.residue is not None:
            chainid, resi = self.options.residue.split(",")
            if ":" in resi:
                resi, icode = resi.split(":")
                residue_id = (int(resi), icode)
            elif "_" in resi:
                resi, icode = reis.split("_")
                residue_id = (int(resi), icode)
            else:
                residue_id = int(resi)
                icode = ""
            # Extract the residue:
            residues = list(
                self.structure.extract(f"resi {resi} and chain {chainid}")
                .extract("resn", "HOH", "!=")
                .single_conformer_residues
            )

        else:
            residues = list(
                self.structure.extract("record", "HETATM", "!=")
                .extract("resn", "HOH", "!=")
                .single_conformer_residues
            )

        backbone_coor_dict = {}
        for residue in residues:
            grouped_coords = {}
            grouped_u_matrices = {}
            residue_chain_key = (residue.resi[0], residue.chain[0].replace('"', ""))
            if residue_chain_key not in backbone_coor_dict:
                backbone_coor_dict[residue_chain_key] = {}
            for altloc in np.unique(
                self.structure.extract("chain", residue.chain[0], "==")
                .extract("resi", residue.resi[0], "==")
                .altloc
            ):
                grouped_coords[altloc] = (
                    self.structure.extract("chain", residue.chain[0], "==")
                    .extract("resi", residue.resi[0], "==")
                    .extract("altloc", altloc)
                    .coor
                )
                if residue.resn[0] == "GLY":
                    atom_name = "O"
                else:
                    atom_name = "CB"
                atom = (
                    self.structure.extract("chain", residue.chain[0], "==")
                    .extract("resi", residue.resi[0], "==")
                    .extract("name", atom_name)
                    .extract("altloc", altloc)
                )
                try:
                    u_matrix = [
                        [atom.u00[0], atom.u01[0], atom.u02[0]],
                        [atom.u01[0], atom.u11[0], atom.u12[0]],
                        [atom.u02[0], atom.u12[0], atom.u22[0]],
                    ]
                except:
                    u_matrix = None
                grouped_u_matrices[altloc] = u_matrix
            backbone_coor_dict[residue_chain_key]["coords"] = grouped_coords
            backbone_coor_dict[residue_chain_key]["u_matrices"] = grouped_u_matrices

        # Filter the residues: take only those not containing checkpoints.
        def does_multiconformer_checkpoint_exist(residue):
            fname = os.path.join(
                self.options.directory,
                residue.shortcode,
                "multiconformer_residue.pdb",
            )
            if os.path.exists(fname):
                logger.info(f"Residue {residue.shortcode}: {fname} already exists.")
                return True
            else:
                return False

        residues_to_sample = list(
            itl.filterfalse(does_multiconformer_checkpoint_exist, residues)
        )

        # Print execution stats
        logger.info(f"Residues to sample: {len(residues_to_sample)}")
        logger.info(f"nproc: {self.options.nproc}")

        # Build a Manager, have it construct a Queue. This will conduct
        #   thread-safe and process-safe passing of LogRecords.
        # Then launch a QueueListener Thread to read & handle LogRecords
        #   that are placed on the Queue.
        mgr = mp.Manager()
        logqueue = mgr.Queue()
        listener = QueueListener(logqueue)
        listener.start()

        # Initialise progress bar
        progress = tqdm(
            total=len(residues_to_sample),
            desc="Sampling residues",
            unit="residue",
            unit_scale=True,
            leave=True,
            miniters=1,
        )

        # Define callbacks and error callbacks to be attached to Jobs
        def _cb(result):
            if result:
                logger.info(result)
            progress.update()

        def _error_cb(e):
            tb = "".join(traceback.format_exception(e.__class__, e, e.__traceback__))
            logger.critical(tb)
            progress.update()

        # Here, we calculate alternate conformers for individual residues.
        if self.options.nproc > 1:
            # If multiprocessing, launch a Pool and run Jobs
            with ctx.Pool(processes=self.options.nproc, maxtasksperchild=4) as pool:
                futures = [
                    pool.apply_async(
                        QFitProtein._run_qfit_residue,
                        kwds={
                            "residue": residue,
                            "structure": self.structure,
                            "xmap": self.get_map_around_substructure(residue),
                            "options": self.options,
                            "logqueue": logqueue,
                            "backbone_coor_dict": backbone_coor_dict,
                        },
                        callback=_cb,
                        error_callback=_error_cb,
                    )
                    for residue in residues_to_sample
                ]

                # Make sure all jobs are finished
                # #TODO If a task crashes or is OOM killed, then there is no result.
                #       f.wait waits forever. It would be good to handle this case.
                for f in futures:
                    f.wait()

            # Wait until all workers have completed
            pool.join()

        else:
            # Otherwise, run this in the MainProcess
            for residue in residues_to_sample:
                try:
                    result = QFitProtein._run_qfit_residue(
                        residue=residue,
                        structure=self.structure,
                        xmap=self.get_map_around_substructure(residue),
                        options=self.options,
                        logqueue=logqueue,
                        backbone_coor_dict=backbone_coor_dict,
                    )
                    _cb(result)
                except Exception as e:
                    _error_cb(e)

        # Close the progressbar
        progress.close()

        # There are no more sub-processes, so we stop the QueueListener
        listener.stop()
        listener.join()

        # Combine all multiconformer residues into one structure, multiconformer_model
        multiconformer_model = None
        if self.options.residue is not None:
            for residue in residues:
                # Load the multiconformer_residue.pdb file
                fname = os.path.join(
                    self.options.directory,
                    residue.shortcode,
                    "multiconformer_residue.pdb",
                )
                if not os.path.exists(fname):
                    logger.warn(
                        f"[{residue.shortcode}] Couldn't find {fname}! "
                        "Will not be present in multiconformer_model.pdb!"
                    )
                    continue
                residue_multiconformer = Structure.fromfile(fname)
                fname = f"{residue.shortcode}_qFit_residue.pdb"
                residue_multiconformer.tofile(fname)

        if self.options.residue is None:
            for residue in residues:
                # Check the residue is a rotameric residue,
                # if not, we won't have a multiconformer_residue.pdb.
                # Make sure to append it to the hetatms object so it stays in the final output.
                if residue.resn[0] not in ROTAMERS:
                    hetatms = hetatms.combine(residue)
                    continue

                # Load the multiconformer_residue.pdb file
                fname = os.path.join(
                    self.options.directory,
                    residue.shortcode,
                    "multiconformer_residue.pdb",
                )
                if not os.path.exists(fname):
                    logger.warn(
                        f"[{residue.shortcode}] Couldn't find {fname}! "
                        "Will not be present in multiconformer_model.pdb!"
                    )
                    continue
                residue_multiconformer = Structure.fromfile(fname)

                # Stitch them together
                if multiconformer_model is None:
                    multiconformer_model = residue_multiconformer
                else:
                    multiconformer_model = multiconformer_model.combine(
                        residue_multiconformer
                    )

            # Write out multiconformer_model.pdb only if in debug mode.
            # This output is not a final qFit output, so it might confuse users.
            if self.options.debug:
                fname = os.path.join(self.options.directory, "multiconformer_model.pdb")
                if self.structure.scale or self.structure.cryst_info:
                    multiconformer_model.tofile(
                        fname, self.structure.scale, self.structure.cryst_info
                    )
                else:
                    multiconformer_model.tofile(fname)

        return multiconformer_model

    def _run_qfit_segment(self, multiconformer):
        self.options.randomize_b = False
        self.options.bic_threshold = self.options.seg_bic_threshold
        if self.options.seg_bic_threshold:
            self.options.fragment_length = 3
        else:
            self.options.threshold = 0.2

        # Extract map of multiconformer in P1
        logger.debug("Extracting map...")
        _then = time.process_time()
        self.xmap = self.get_map_around_substructure(self.structure)
        _now = time.process_time()
        logger.debug(f"Map extraction took {(_now - _then):.03f} s.")

        qfit = QFitSegment(multiconformer, self.xmap, self.options)
        multiconformer = qfit()
        multiconformer = multiconformer.combine(self.hetatms)
        fname = os.path.join(
            self.options.directory, self.pdb + "multiconformer_model2.pdb"
        )
        if self.options.scale or self.options.cryst_info:
            multiconformer.tofile(
                fname, self.options.scale_info, self.options.cryst_info
            )
        else:
            multiconformer.tofile(fname)
        return multiconformer

    @staticmethod
    def _run_qfit_residue(
        residue, structure, xmap, options, logqueue, backbone_coor_dict
    ):
        """Run qfit on a single residue to determine density-supported conformers."""

        # Don't run qfit if we have a ligand or water
        if residue.type != "rotamer-residue":
            raise RuntimeError(
                f"Residue {residue.id}: is not a rotamer-residue. Aborting qfit_residue sampling."
            )

        # Set up logger hierarchy in this subprocess
        poolworker_setup_logging(logqueue)

        # This function is run in a subprocess, so `structure` and `residue` have
        #     been 'copied' (pickled+unpickled) as best as possible.

        # However, `structure`/`residue` objects pickled and passed to subprocesses do
        #     not contain attributes decorated by @_structure_properties.
        #     This decorator attaches 'getter' and 'setter' _local_ functions to the attrs
        #     (defined within, and local to the _structure_properties function).
        #     Local functions are **unpickleable**, and as a result, so are these attrs.
        # This includes:
        #     (record, atomid, name, altloc, resn, chain, resi, icode,
        #      q, b, e, charge, coor, active, u00, u11, u22, u01, u02, u12)
        # Similarly, these objects are also missing attributes wrapped by @property:
        #     (covalent_radius, vdw_radius)
        # Finally, the _selector object is only partially pickleable,
        #     as it contains a few methods that are defined by a local lambda inside
        #     pyparsing._trim_arity().

        # Since all these attributes are attached by __init__ of the
        #     qfit.structure.base_structure._BaseStructure class,
        #     here, we call __init__ again, to make sure these objects are
        #     correctly initialised in a subprocess.
        structure.__init__(
            structure.data,
            selection=structure._selection,
            parent=structure.parent,
        )
        residue.__init__(
            residue.data,
            resi=residue.id[0],
            icode=residue.id[1],
            type=residue.type,
            selection=residue._selection,
            parent=residue.parent,
        )

        # Build the residue results directory
        residue_directory = os.path.join(options.directory, residue.shortcode)
        try:
            os.makedirs(residue_directory)
        except OSError:
            pass

        # Exit early if we have already run qfit for this residue
        fname = os.path.join(residue_directory, "multiconformer_residue.pdb")
        if os.path.exists(fname):
            logger.info(
                f"Residue {residue.shortcode}: {fname} already exists, using this checkpoint."
            )
            return

        # Determine if q-score is too low
        if options.qscore is not None:
            (chainid, resi, icode) = residue._identifier_tuple
            if (
                list(
                    options.qscore[
                        (options.qscore["Res_num"] == resi)
                        & (options.qscore["Chain"] == chainid)
                    ]["Q_sideChain"]
                )[0]
                < options.q_cutoff
            ):
                logger.info(
                    f"Residue {residue.shortcode}: Q-score is too low for this residue. Using deposited structure."
                )
                resi_selstr = f"chain {chainid} and resi {resi}"
                if icode:
                    resi_selstr += f" and icode {icode}"
                structure_new = structure
                structure_resi = structure.extract(resi_selstr)
                chain = structure_resi[chainid]
                conformer = chain.conformers[0]
                residue = conformer[residue.id]
                residue.tofile(fname)
                return

        # Copy the structure
        (chainid, resi, icode) = residue._identifier_tuple
        resi_selstr = f"chain {chainid} and resi {resi}"
        if icode:
            resi_selstr += f" and icode {icode}"
        structure_new = structure
        structure_resi = structure.extract(resi_selstr)
        chain = structure_resi[chainid]
        conformer = chain.conformers[0]
        residue = conformer[residue.id]
        altlocs = sorted(list(set(residue.altloc)))
        if len(altlocs) > 1:
            try:
                altlocs.remove("")
            except ValueError:
                pass
            for altloc in altlocs[1:]:
                sel_str = f"resi {resi} and chain {chainid} and altloc {altloc}"
                sel_str = f"not ({sel_str})"
                structure_new = structure_new.extract(sel_str)

        # add multiple backbone positions

        chain_resi_id = f"{resi}, '{chainid}'"
        chain_resi_id = (resi, chainid)
        options.backbone_coor_dict = backbone_coor_dict[chain_resi_id]
        # Exception handling in case qFit-residue fails:
        qfit = QFitRotamericResidue(residue, structure_new, xmap, options)
        try:
            qfit.run()
        except RuntimeError as e:
            tb = "".join(traceback.format_exception(e.__class__, e, e.__traceback__))
            logger.warning(
                f"[{qfit.identifier}] "
                f"Unable to produce an alternate conformer. "
                f"Using deposited conformer A for this residue."
            )
            logger.info(
                f"[{qfit.identifier}] This is a result of the following exception:\n"
                f"{tb})"
            )
            qfit.conformer = residue.copy()
            qfit._occupancies = [residue.q]
            qfit._coor_set = [residue.coor]
            qfit._bs = [residue.b]

        # Save multiconformer_residue
        qfit.tofile()
        qfit_id = qfit.identifier

        # How many conformers were found?
        n_conformers = len(qfit.get_conformers())

        # Freeing up some memory to avoid memory issues:
        del xmap
        del qfit
        gc.collect()

        # Return a string about the residue that was completed.
        return f"[{qfit_id}]: {n_conformers} conformers"


def prepare_qfit_protein(options):
    """Loads files to build a QFitProtein job."""

    # Load structure and prepare it
    structure = Structure.fromfile(options.structure).reorder()
    options.scale_info = structure.scale
    options.cryst_info = structure.cryst_info
    if not options.hydro:
        structure = structure.extract("e", "H", "!=")

    # fixing issues with terminal oxygens
    rename = structure.extract("name", "OXT", "==")
    rename.name = "O"
    structure = structure.extract("name", "OXT", "!=").combine(rename)

    # Load map and prepare it
    xmap = XMap.fromfile(
        options.map, resolution=options.resolution, label=options.label
    )
    xmap = xmap.canonical_unit_cell()

    # Scale map based on input structure
    if options.scale is True:
        scaler = MapScaler(xmap, em=options.em)
        radius = 1.5
        reso = None
        if xmap.resolution.high is not None:
            reso = xmap.resolution.high
        elif options.resolution is not None:
            reso = options.resolution
        if reso is not None:
            radius = 0.5 + reso / 3.0
        scaler.scale(structure, radius=options.scale_rmask * radius)

    if options.qscore is not None:
        with open(
            options.qscore, "r"
        ) as f:  # not all qscore header are the same 'length'
            for line_n, line_content in enumerate(f):
                if "Q_sideChain" in line_content:
                    break
            start_row = line_n + 1
        options.qscore = pd.read_csv(
            options.qscore,
            sep="\t",
            skiprows=start_row,
            skip_blank_lines=True,
            on_bad_lines="skip",
            header=None,
        )
        options.qscore = options.qscore.iloc[
            :, :6
        ]  # we only care about the first 6 columns
        options.qscore.columns = [
            "Chain",
            "Res",
            "Res_num",
            "Q_backBone",
            "Q_sideChain",
            "Q_residue",
        ]  # rename column names
        options.qscore["Res_num"] = options.qscore["Res_num"].fillna(0).astype(int)

    return QFitProtein(structure, xmap, options)


def main():
    """Default entrypoint for qfit_protein."""

    # Collect and act on arguments
    #   (When args==None, argparse will default to sys.argv[1:])
    p = build_argparser()
    args = p.parse_args(args=None)

    try:
        os.mkdir(args.directory)
    except OSError:
        pass

    # Apply the arguments to options
    options = QFitOptions()
    options.apply_command_args(args)

    # Setup logger
    setup_logging(options=options)
    log_run_info(options, logger)

    # Build a QFitProtein job
    qfit = prepare_qfit_protein(options=options)

    # Run the QFitProtein job
    time0 = time.time()
    multiconformer = qfit.run()
    logger.info(f"Total time: {time.time() - time0}s")<|MERGE_RESOLUTION|>--- conflicted
+++ resolved
@@ -421,13 +421,9 @@
             self.pdb = self.options.pdb + "_"
         else:
             self.pdb = ""
-<<<<<<< HEAD
         # Get information about all backbone atoms. If the input structure has multiple backbones, we will initiate backbone sampling (and all residue sampling) using all backbone coordinates
         if self.options.residue is not None:
             chainid, resi = self.options.residue.split(",")
-=======
->>>>>>> 251b2e2e
-
         if self.options.residue is not None:  # run qFit residue
             multiconformer = self._run_qfit_residue_parallel()
         elif self.options.only_segment:
