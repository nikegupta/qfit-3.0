--- conflicted
+++ resolved
@@ -7,10 +7,7 @@
 
 Electron density maps obtained from high-resolution X-ray diffraction data are a spatial and temporal average of all conformations within the crystal. qFit evaluates an extremely large number of combinations of sidechain conformers, backbone fragments and small-molecule ligands to locally explain the electron density.
 
-<<<<<<< HEAD
 
-=======
->>>>>>> 37da920f
 ## Installation
 
 1) Download qFit
@@ -100,7 +97,6 @@
 
 More advanced features of qFit (modeling single residue, more advanced options, and further explainations) are explained in [TUTORIAL](example/TUTORIAL.md).
 
-<<<<<<< HEAD
 To model alternate conformations of ligands using qFit, execute the following command:
 
 `qfit_ligand [COMPOSITE_OMIT_MAP_FILE] [PDB_FILE] -l [LABELS] [SELECTION] -sm [SMILES]`
@@ -119,8 +115,7 @@
 
 `qfit_final_refine_ligand.sh 4ms6.mtz`
 
-=======
->>>>>>> 37da920f
+
 ## Citations
 If you use this software, please cite: 
 - [Wankowicz SA, Ravikumar A, Sharma S, Riley BT, Raju A, Hogan DW, van den Bedem H, Keedy DA, & Fraser JS. Uncovering Protein Ensembles: Automated Multiconformer Model Building for X-ray Crystallography and Cryo-EM. bioRxiv. (2023).](https://www.biorxiv.org/content/10.1101/2023.06.28.546963v2.abstract)
@@ -128,10 +123,7 @@
 - [van Zundert, G. C. P. et al. qFit-ligand Reveals Widespread Conformational Heterogeneity of Drug-Like Molecules in X-Ray Electron Density Maps. J. Med. Chem. 61, 11183–11198 (2018)](https://dx.doi.org/10.1021/acs.jmedchem.8b01292)
 - [Keedy, D. A., Fraser, J. S. & van den Bedem, H. Exposing Hidden Alternative Backbone Conformations in X-ray Crystallography Using qFit. PLoS Comput. Biol. 11, e1004507 (2015)](https://dx.doi.org/10.1371/journal.pcbi.1004507)
 
-<<<<<<< HEAD
-=======
 
->>>>>>> 37da920f
 ## Contributing
 
 qFit uses [Black](https://github.com/psf/black) to format its code and provides a git hook to verify that code is properly formatted before allowing you to commit.
