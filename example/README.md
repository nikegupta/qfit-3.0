--- conflicted
+++ resolved
@@ -5,20 +5,10 @@
 ### 1. Modelling alternate conformers for a residue of interest
 To generate a composite omit map, we recommend running the following command from [Phenix](https://phenix-online.org/).
 
-<<<<<<< HEAD
 `phenix.composite_omit_map input.mtz model.pdb omit-type=refine`
-=======
 `qfit_protein [COMPOSITE_OMIT_MAP_FILE] -l [LABELS] [PDB_FILE] --residue [CHAIN,RESIDUE]`
->>>>>>> 251b2e2e
 
-`qfit_residue [COMPOSITE_OMIT_MAP_FILE] -l [LABELS] [PDB_FILE] [CHAIN,RESIDUE]`
-
-<<<<<<< HEAD
 Using the example 1G8A:
-=======
-`qfit_protein qfit_protein_example/3k0n_map.mtz -l 2FOFCWT,PH2FOFCWT qfit_protein_example/3k0n_refine.pdb --residue A,113`
->>>>>>> 251b2e2e
-
 `qfit_protein qfit_protein_example/composite_omit_map.mtz -l 2FOFCWT,PH2FOFCWT qfit_residue_example/1G8A_refine.pdb --residue A,58`
 
 This will produce a multiconformer model of residue 58 of chain A of 1G8A. 
@@ -33,23 +23,14 @@
 
 #### You also must use the -em flag for cryo-EM structures. 
 
-<<<<<<< HEAD
 For Cyro-EM ccp4 maps, you can use the example from the Apoferritin Chain A (PDB:7A4M). 
 
 `qfit_protein qfit_cryoem_example/7A4M_box.ccp4 qfit_cryoem_example/7A4M_box.pdb -r 1.22 -em`
-=======
-`qfit_protein qfit_cryoem_example/apoF_chainA.ccp4 qfit_cryoem_example/apoF_chainA.pdb -r 1.22 -em`
 
 If you would like, you can use [qscore](https://github.com/gregdp/mapq) to determine which residues should be modeled using qFit. After running qscore, run qFit protein using the following command:
->>>>>>> 251b2e2e
 
-We recommend users run [qscore](https://github.com/gregdp/mapq) to determine which residues should be modeled using qFit. After running qscore, run qFit protein using the following command:
-
-<<<<<<< HEAD
 `qfit_protein qfit_cryoem_example/7A4M_box.ccp4 qfit_cryoem_example/7A4M_box.pdb -r 1.22 -em --qscore 7A4M.pdb__Q__apoF_chainA.ccp4_All.txt`
 
-=======
->>>>>>> 251b2e2e
 After *multiconformer_model2.pdb* has been generated, refine this model using:
 `qfit_final_refine_cryoem.sh qfit_cryoem_example/apoF_chainA.ccp4 qfit_cryoem_example/apoF_chainA.pdb multiconformer_model2.pdb`
 
@@ -77,26 +58,17 @@
 
 Using the example 1G8A:
 
-<<<<<<< HEAD
 `qfit_protein qfit_protein_example/composite_omit_map.mtz -l 2FOFCWT,PH2FOFCWT qfit_protein_example/1G8A_refine.pdb --residue A,58 --no-backbone --no-sample-angle -s 20 -rn 45 --no-threshold-selection`
-
-For a full list of options, run:
-
-`qfit_residue -h`
-
 
 ### 5. The same sampling parameters used in qfit_residue can be tweaked in qfit_protein:
 
 Using the example 1G8A:
 
 `qfit_protein qfit_protein_example/composite_omit_map.mtz -l 2FOFCWT,PH2FOFCWT qfit_protein_example/1G8A_refine.pdb --no-backbone --no-sample-angle -s 20 -rn 45 --no-threshold-selection`
-=======
-`qfit_protein qfit_protein_example/3k0n_map.mtz -l 2FOFCWT,PH2FOFCWT qfit_protein_example/3k0n_refine.pdb --residue A,113 --no-backbone --no-sample-angle -s 20 -rn 45 --no-threshold-selection`
 
 For a full list of options, run:
 
 `qfit_protein -h`
->>>>>>> 251b2e2e
 
 ### 5.  Parallelization:
 
@@ -108,15 +80,10 @@
 `qfit_protein qfit_protein_example/composite_omit_map.mtz -l 2FOFCWT,PH2FOFCWT qfit_protein_example/1G8A_refine.pdb -p 30`
 
 
-<<<<<<< HEAD
 ### 7. Modeling alternate conformers of a ligand
 To generate a composite omit map for ligands, we recommend running without accounting for bulk solvent.
 
 `phenix.composite_omit_map input.mtz model.pdb omit-type=refine exclude_bulk_solvent=True`
-
-=======
-### 6. Modeling alternate conformers of a ligand
->>>>>>> 251b2e2e
 
 To model alternate conformers of ligands, the command line tool *qfit_ligand*
 should be used:
