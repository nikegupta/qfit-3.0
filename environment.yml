--- conflicted
+++ resolved
@@ -12,8 +12,5 @@
   - pyparsing>=2.2.0
   - cvxopt
   - tqdm
-<<<<<<< HEAD
   - cctbx-base
-=======
-  - rdkit
->>>>>>> 2216f612
+  - rdkit