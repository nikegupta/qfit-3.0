--- conflicted
+++ resolved
@@ -5,22 +5,14 @@
   
 dependencies:
   - libblas[build=*mkl]
-<<<<<<< HEAD
-  - numpy>=1.21.5,<1.22
-=======
   - numpy>=1.20,<2
->>>>>>> 2fbee0d3
   - scipy>=1.0
   - pandas>=1.2
   - pyparsing>=2.2.0
   - cvxopt
   - ibmdecisionoptimization::cplex
-<<<<<<< HEAD
-  - tqdm
-  - cctbx-base
-=======
   - osqp
   - pip:
     - "git+https://github.com/osqp/miosqp.git@ac672338b0593d865dd15b7a76434f25e24244a9#egg=miosqp"
   - tqdm
->>>>>>> 2fbee0d3
+  - cctbx-base