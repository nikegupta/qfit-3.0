--- conflicted
+++ resolved
@@ -125,30 +125,21 @@
     def expected_objective(self, expected_weights: NDArray[np.float_]) -> float:
         return np.sum(np.square(np.inner(self.models, expected_weights) - self.target))
 
-<<<<<<< HEAD
-from qfit.solvers import (QPSolver, MIQPSolver)
-=======
     def test_miqp_solver_with_threshold_and_cardinality_1(
         self, solver_class: type[qfit.solvers.MIQPSolver]
     ) -> None:
         solver = solver_class(self.target, self.models)
         solver.solve_miqp(threshold=0.4, cardinality=1)
->>>>>>> 2fbee0d3
 
         expected_weights = np.array([0.0, 0.0, 0.4])
         expected_objective = self.expected_objective(expected_weights)
         assert np.allclose(solver.weights, expected_weights, atol=1e-3)
         assert np.isclose(solver.objective_value, expected_objective, atol=1e-6)
 
-<<<<<<< HEAD
-def setup_module(module):  # pylint: disable=unused-argument
-    import qfit.solvers
-=======
     def test_miqp_solver_with_cardinality_1(
         self, solver: type[qfit.solvers.MIQPSolver]
     ) -> None:
         solver.solve_miqp(cardinality=1)
->>>>>>> 2fbee0d3
 
         expected_weights = np.array([0.0, 0.0, 1 / 3])
         expected_objective = self.expected_objective(expected_weights)
